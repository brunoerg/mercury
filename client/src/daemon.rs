--- conflicted
+++ resolved
@@ -150,7 +150,7 @@
         )
         .unwrap();
 
-        
+
         let server_handle = s
             .incoming()
             .unwrap()
@@ -258,11 +258,7 @@
         Ok(())
     });
 
-<<<<<<< HEAD
     println!("Running wallet StateManager...");
-=======
-    debug!("Running wallet UnixServer...");
->>>>>>> 89f5c3ec
     run(server);
 
     Ok(())
