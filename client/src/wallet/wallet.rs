--- conflicted
+++ resolved
@@ -318,14 +318,9 @@
             .get_new_address_encoded_id(funding_txid_to_int(funding_txid)?)?;
         let proof_key = self
             .se_proof_keys
-<<<<<<< HEAD
-            .get_new_key_encoded_id(funding_txid_to_int(funding_txid)?)?;
+            .get_new_key_encoded_id(funding_txid_to_int(funding_txid)?, None)?;
         let proof_key =
             bitcoin::secp256k1::PublicKey::from_slice(&proof_key.to_bytes().as_slice())?;
-=======
-            .get_new_key_encoded_id(funding_txid_to_int(funding_txid)?, None)?;
-        let proof_key = bitcoin::secp256k1::PublicKey::from_slice(&proof_key.to_bytes().as_slice())?;
->>>>>>> 12ab1a90
         Ok(SCEAddress {
             tx_backup_addr,
             proof_key,
