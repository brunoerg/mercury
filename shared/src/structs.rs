--- conflicted
+++ resolved
@@ -111,19 +111,11 @@
 
 impl Default for PrepareSignTxMsg {
     fn default() -> Self {
-<<<<<<< HEAD
         let default_tx = Transaction {
-            version: u32::default(),
+            version: i32::default(), 
             lock_time: u32::default(),
             input: Vec::<TxIn>::default(),
             output: Vec::<TxOut>::default(),
-=======
-        let default_tx = Transaction{
-            version: i32::default(), 
-            lock_time: u32::default(), 
-            input: Vec::<TxIn>::default(), 
-            output: Vec::<TxOut>::default()
->>>>>>> 12ab1a90
         };
 
         Self {
