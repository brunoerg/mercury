--- conflicted
+++ resolved
@@ -13,11 +13,7 @@
 fee_withdraw = 300
 
 punishment_duration = "3600" # 1 hour
-<<<<<<< HEAD
 batch_lifetime = "3600" # 
-=======
-batch_lifetime = "3" # 
 
 #Mainstay config
-mainstay_config = ""
->>>>>>> 2b3f007a
+mainstay_config = ""