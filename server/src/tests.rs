#[cfg(test)]
mod tests {
    extern crate shared_lib;
    use super::super::server;
    use multi_party_ecdsa::protocols::two_party_ecdsa::lindell_2017::*;
    use rocket::http::{ContentType, Status};
    use rocket::local::Client;
<<<<<<< HEAD
    use shared_lib::structs::{
        DepositMsg1, KeyGenMsg1, Protocol, SmtProofMsgAPI, StateEntityFeeInfoAPI,
    };
    use shared_lib::Root;
=======
    use shared_lib::structs::{DepositMsg1, SmtProofMsgAPI, StateEntityFeeInfoAPI};
    use shared_lib::{Root, mainstay};
>>>>>>> c954ee85

    use serde_json;
    use std::str::FromStr;
    use uuid::Uuid;

    #[cfg(test)]
    use mockito;


    // test ecdsa::sign can be performed only by authorised user
    #[test]
    #[serial]
    fn test_auth_token() {
<<<<<<< HEAD
        let client = Client::new(server::get_server().unwrap()).expect("valid rocket instance");
=======
        let mainstay_config = mainstay::Config::mock_from_url(&mockito::server_url());
        let client = Client::new(server::get_server(true, Some(mainstay_config)).unwrap()).expect("valid rocket instance");
>>>>>>> c954ee85
        // get ID
        let deposit_msg1 = DepositMsg1 {
            auth: String::from("auth"),
            proof_key: String::from("proof key"),
        };
        let body = serde_json::to_string(&deposit_msg1).unwrap();
        let mut response = client
            .post("/deposit/init")
            .body(body)
            .header(ContentType::JSON)
            .dispatch();
        let id_str: String = serde_json::from_str(&response.body_string().unwrap()).unwrap();

        let mut key_gen_msg1 = KeyGenMsg1 {
            shared_key_id: Uuid::from_str(&id_str).unwrap(),
            protocol: Protocol::Deposit,
        };

        let mut response = client
            .post(format!("/ecdsa/keygen/first"))
            .body(serde_json::to_string(&key_gen_msg1).unwrap())
            .header(ContentType::JSON)
            .dispatch();
        assert_eq!(response.status(), Status::Ok);

        let (res, _): (String, party_one::KeyGenFirstMsg) =
            serde_json::from_str(&response.body_string().unwrap()).unwrap();
        assert_eq!(res, id_str);

        // use incorrect ID
        key_gen_msg1.shared_key_id = Uuid::new_v4();
        let mut response = client
            .post(format!("/ecdsa/keygen/first"))
            .body(serde_json::to_string(&key_gen_msg1).unwrap())
            .header(ContentType::JSON)
            .dispatch();

        let res = response.body_string().unwrap();
        assert_eq!(
            res,
            "Authentication Error: User authorisation failed".to_string()
        );
    }

    #[test]
    #[serial]
    fn test_err_get_statechain() {
<<<<<<< HEAD
        let client = Client::new(server::get_server().unwrap()).expect("valid rocket instance");
=======
        let mainstay_config = mainstay::Config::mock_from_url(&mockito::server_url());
        let client = Client::new(server::get_server(true, Some(mainstay_config)).unwrap()).expect("valid rocket instance");
>>>>>>> c954ee85

        // get_statechain invalid id
        let invalid_id = Uuid::new_v4();
        let mut response = client
            .post(format!("/info/statechain/{}", invalid_id))
            .header(ContentType::JSON)
            .dispatch();
        let res = response.body_string().unwrap();
        assert_eq!(
            res,
            format!("DB Error: No data for identifier. (id: {})", invalid_id)
        );

        // get_statechain no ID
        let mut response = client
            .post(format!("/info/statechain/"))
            .header(ContentType::JSON)
            .dispatch();
        let res = response.body_string().unwrap();
        assert_eq!(res, "Unknown route \'/info/statechain/\'.".to_string());
    }

    #[test]
    #[serial]
    fn test_err_get_smt_proof() {
<<<<<<< HEAD
        let client = Client::new(server::get_server().unwrap()).expect("valid rocket instance");
=======
        let mainstay_config = mainstay::Config::mock_from_url(&mockito::server_url());
        let client = Client::new(server::get_server(true, Some(mainstay_config)).unwrap()).expect("valid rocket instance");
>>>>>>> c954ee85

        // None root
        let smt_proof_msg = SmtProofMsgAPI {
            root: Root::from(Some(0), None, &None).unwrap(),
            funding_txid: String::from(
                "c1562f7f15d6b8a51ea2e7035b9cdb8c6c0c41fecb62d459a3a6bf738ff0db0e",
            ),
        };
        let body = serde_json::to_string(&smt_proof_msg).unwrap();
        let mut response = client
            .post(format!("/info/proof"))
            .body(body)
            .header(ContentType::JSON)
            .dispatch();
        let res = response.body_string().unwrap();
        assert_eq!(
            res,
            format!(
                "DB Error: No data for identifier. (id: Root id: {})",
                smt_proof_msg.root.id().unwrap()
            )
        );

        // invalid root for tree
        // first push a random root to tree

        //update_root(db, mc);

        let mut response = client // first grab current root id
            .post(format!("/info/root"))
            .header(ContentType::JSON)
            .dispatch();
        let res = response.body_string().unwrap();
        let current_root: Option<Root> =
            serde_json::from_str(&res).expect(&format!("Error from body string {}", &res));

        let id = match current_root {
            Some(r) => r.id().unwrap(),
            None => 0,
        };

        let proof_msg_id = Some(id + 1);

        let smt_proof_msg = SmtProofMsgAPI {
            root: Root::from(proof_msg_id, Some([1; 32]), &None).unwrap(), // alter ID to become invalid
            funding_txid: String::from(
                "c1562f7f15d6b8a51ea2e7035b9cdb8c6c0c41fecb62d459a3a6bf738ff0db0e",
            ),
        };
        let body = serde_json::to_string(&smt_proof_msg).unwrap();
        let mut response = client
            .post(format!("/info/proof"))
            .body(body)
            .header(ContentType::JSON)
            .dispatch();
        let res = response.body_string().unwrap();

        assert_eq!(
            res,
            format!(
                "DB Error: No data for identifier. (id: Root id: {})",
                smt_proof_msg.root.id().unwrap()
            )
        );

        // Invalid data sent in body - should be of type SmtProofMsgAPI
        let body = String::from("Body String");
        let mut response = client
            .post(format!("/info/proof"))
            .body(body)
            .header(ContentType::JSON)
            .dispatch();
        let res = response.body_string().unwrap();
        assert_eq!(res, format!("Bad request"));
    }

    #[test]
    #[serial]
    fn test_err_get_transfer_batch_status() {
<<<<<<< HEAD
        let client = Client::new(server::get_server().unwrap()).expect("valid rocket instance");
=======
        let mainstay_config = mainstay::Config::mock_from_url(&mockito::server_url());
        let client = Client::new(server::get_server(true, Some(mainstay_config)).unwrap()).expect("valid rocket instance");
>>>>>>> c954ee85

        // get_transfer_batch_status invalid id
        let invalid_id = Uuid::new_v4();
        let mut response = client
            .post(format!("/info/transfer-batch/{}", invalid_id))
            .header(ContentType::JSON)
            .dispatch();
        let res = response.body_string().unwrap();
        assert_eq!(
            res,
            format!("DB Error: No data for identifier. (id: {})", invalid_id)
        );

        // get_transfer_batch_status no ID
        let mut response = client
            .post(format!("/info/transfer-batch/"))
            .header(ContentType::JSON)
            .dispatch();
        let res = response.body_string().unwrap();
        assert_eq!(res, "Unknown route \'/info/transfer-batch/\'.".to_string());
    }

    #[test]
    #[serial]
    fn test_get_state_entity_fees() {
<<<<<<< HEAD
        let client = Client::new(server::get_server().unwrap()).expect("valid rocket instance");
=======
        let mainstay_config = mainstay::Config::mock_from_url(&mockito::server_url());
        let client = Client::new(server::get_server(true, Some(mainstay_config)).unwrap()).expect("valid rocket instance");
>>>>>>> c954ee85

        let mut response = client
            .post("/info/fee")
            .header(ContentType::JSON)
            .dispatch();

        let resp: StateEntityFeeInfoAPI =
            serde_json::from_str(&response.body_string().unwrap()).unwrap();
        assert_eq!(
            resp.address,
            "bcrt1qjjwk2rk7nuxt6c79tsxthf5rpnky0sdhjr493x".to_string()
        );
        assert_eq!(resp.deposit, 300);
        assert_eq!(resp.withdraw, 300);
    }
}<|MERGE_RESOLUTION|>--- conflicted
+++ resolved
@@ -5,15 +5,8 @@
     use multi_party_ecdsa::protocols::two_party_ecdsa::lindell_2017::*;
     use rocket::http::{ContentType, Status};
     use rocket::local::Client;
-<<<<<<< HEAD
-    use shared_lib::structs::{
-        DepositMsg1, KeyGenMsg1, Protocol, SmtProofMsgAPI, StateEntityFeeInfoAPI,
-    };
-    use shared_lib::Root;
-=======
-    use shared_lib::structs::{DepositMsg1, SmtProofMsgAPI, StateEntityFeeInfoAPI};
+    use shared_lib::structs::{DepositMsg1, SmtProofMsgAPI, StateEntityFeeInfoAPI, KeyGenMsg1, Protocol};
     use shared_lib::{Root, mainstay};
->>>>>>> c954ee85
 
     use serde_json;
     use std::str::FromStr;
@@ -27,12 +20,8 @@
     #[test]
     #[serial]
     fn test_auth_token() {
-<<<<<<< HEAD
-        let client = Client::new(server::get_server().unwrap()).expect("valid rocket instance");
-=======
-        let mainstay_config = mainstay::Config::mock_from_url(&mockito::server_url());
-        let client = Client::new(server::get_server(true, Some(mainstay_config)).unwrap()).expect("valid rocket instance");
->>>>>>> c954ee85
+        let mainstay_config = mainstay::Config::mock_from_url(&mockito::server_url());
+        let client = Client::new(server::get_server(Some(mainstay_config)).unwrap()).expect("valid rocket instance");
         // get ID
         let deposit_msg1 = DepositMsg1 {
             auth: String::from("auth"),
@@ -80,12 +69,8 @@
     #[test]
     #[serial]
     fn test_err_get_statechain() {
-<<<<<<< HEAD
-        let client = Client::new(server::get_server().unwrap()).expect("valid rocket instance");
-=======
-        let mainstay_config = mainstay::Config::mock_from_url(&mockito::server_url());
-        let client = Client::new(server::get_server(true, Some(mainstay_config)).unwrap()).expect("valid rocket instance");
->>>>>>> c954ee85
+        let mainstay_config = mainstay::Config::mock_from_url(&mockito::server_url());
+        let client = Client::new(server::get_server(Some(mainstay_config)).unwrap()).expect("valid rocket instance");
 
         // get_statechain invalid id
         let invalid_id = Uuid::new_v4();
@@ -111,12 +96,8 @@
     #[test]
     #[serial]
     fn test_err_get_smt_proof() {
-<<<<<<< HEAD
-        let client = Client::new(server::get_server().unwrap()).expect("valid rocket instance");
-=======
-        let mainstay_config = mainstay::Config::mock_from_url(&mockito::server_url());
-        let client = Client::new(server::get_server(true, Some(mainstay_config)).unwrap()).expect("valid rocket instance");
->>>>>>> c954ee85
+        let mainstay_config = mainstay::Config::mock_from_url(&mockito::server_url());
+        let client = Client::new(server::get_server(Some(mainstay_config)).unwrap()).expect("valid rocket instance");
 
         // None root
         let smt_proof_msg = SmtProofMsgAPI {
@@ -196,12 +177,8 @@
     #[test]
     #[serial]
     fn test_err_get_transfer_batch_status() {
-<<<<<<< HEAD
-        let client = Client::new(server::get_server().unwrap()).expect("valid rocket instance");
-=======
-        let mainstay_config = mainstay::Config::mock_from_url(&mockito::server_url());
-        let client = Client::new(server::get_server(true, Some(mainstay_config)).unwrap()).expect("valid rocket instance");
->>>>>>> c954ee85
+        let mainstay_config = mainstay::Config::mock_from_url(&mockito::server_url());
+        let client = Client::new(server::get_server(Some(mainstay_config)).unwrap()).expect("valid rocket instance");
 
         // get_transfer_batch_status invalid id
         let invalid_id = Uuid::new_v4();
@@ -227,12 +204,8 @@
     #[test]
     #[serial]
     fn test_get_state_entity_fees() {
-<<<<<<< HEAD
-        let client = Client::new(server::get_server().unwrap()).expect("valid rocket instance");
-=======
-        let mainstay_config = mainstay::Config::mock_from_url(&mockito::server_url());
-        let client = Client::new(server::get_server(true, Some(mainstay_config)).unwrap()).expect("valid rocket instance");
->>>>>>> c954ee85
+        let mainstay_config = mainstay::Config::mock_from_url(&mockito::server_url());
+        let client = Client::new(server::get_server(Some(mainstay_config)).unwrap()).expect("valid rocket instance");
 
         let mut response = client
             .post("/info/fee")
