--- conflicted
+++ resolved
@@ -21,14 +21,8 @@
     #[test]
     #[serial]
     fn test_auth_token() {
-<<<<<<< HEAD
-        let mainstay_config = mainstay::MainstayConfig::mock_from_url(&mockito::server_url());
-        let client = Client::new(server::get_server(Some(mainstay_config)).unwrap()).expect("valid rocket instance");
-=======
-        let mainstay_config = mainstay::Config::mock_from_url(&mockito::server_url());
-        let client = Client::new(server::get_server(Some(mainstay_config)).unwrap())
-            .expect("valid rocket instance");
->>>>>>> ea186475
+        let mainstay_config = mainstay::MainstayConfig::mock_from_url(&mockito::server_url());
+        let client = Client::new(server::get_server(Some(mainstay_config)).unwrap()).expect("valid rocket instance");
         // get ID
         let deposit_msg1 = DepositMsg1 {
             auth: String::from("auth"),
@@ -76,14 +70,8 @@
     #[test]
     #[serial]
     fn test_err_get_statechain() {
-<<<<<<< HEAD
-        let mainstay_config = mainstay::MainstayConfig::mock_from_url(&mockito::server_url());
-        let client = Client::new(server::get_server(Some(mainstay_config)).unwrap()).expect("valid rocket instance");
-=======
-        let mainstay_config = mainstay::Config::mock_from_url(&mockito::server_url());
-        let client = Client::new(server::get_server(Some(mainstay_config)).unwrap())
-            .expect("valid rocket instance");
->>>>>>> ea186475
+        let mainstay_config = mainstay::MainstayConfig::mock_from_url(&mockito::server_url());
+        let client = Client::new(server::get_server(Some(mainstay_config)).unwrap()).expect("valid rocket instance");
 
         // get_statechain invalid id
         let invalid_id = Uuid::new_v4();
@@ -109,14 +97,8 @@
     #[test]
     #[serial]
     fn test_err_get_smt_proof() {
-<<<<<<< HEAD
-        let mainstay_config = mainstay::MainstayConfig::mock_from_url(&mockito::server_url());
-        let client = Client::new(server::get_server(Some(mainstay_config)).unwrap()).expect("valid rocket instance");
-=======
-        let mainstay_config = mainstay::Config::mock_from_url(&mockito::server_url());
-        let client = Client::new(server::get_server(Some(mainstay_config)).unwrap())
-            .expect("valid rocket instance");
->>>>>>> ea186475
+        let mainstay_config = mainstay::MainstayConfig::mock_from_url(&mockito::server_url());
+        let client = Client::new(server::get_server(Some(mainstay_config)).unwrap()).expect("valid rocket instance");
 
         // None root
         let smt_proof_msg = SmtProofMsgAPI {
@@ -196,14 +178,8 @@
     #[test]
     #[serial]
     fn test_err_get_transfer_batch_status() {
-<<<<<<< HEAD
-        let mainstay_config = mainstay::MainstayConfig::mock_from_url(&mockito::server_url());
-        let client = Client::new(server::get_server(Some(mainstay_config)).unwrap()).expect("valid rocket instance");
-=======
-        let mainstay_config = mainstay::Config::mock_from_url(&mockito::server_url());
-        let client = Client::new(server::get_server(Some(mainstay_config)).unwrap())
-            .expect("valid rocket instance");
->>>>>>> ea186475
+        let mainstay_config = mainstay::MainstayConfig::mock_from_url(&mockito::server_url());
+        let client = Client::new(server::get_server(Some(mainstay_config)).unwrap()).expect("valid rocket instance");
 
         // get_transfer_batch_status invalid id
         let invalid_id = Uuid::new_v4();
@@ -229,14 +205,8 @@
     #[test]
     #[serial]
     fn test_get_state_entity_fees() {
-<<<<<<< HEAD
-        let mainstay_config = mainstay::MainstayConfig::mock_from_url(&mockito::server_url());
-        let client = Client::new(server::get_server(Some(mainstay_config)).unwrap()).expect("valid rocket instance");
-=======
-        let mainstay_config = mainstay::Config::mock_from_url(&mockito::server_url());
-        let client = Client::new(server::get_server(Some(mainstay_config)).unwrap())
-            .expect("valid rocket instance");
->>>>>>> ea186475
+        let mainstay_config = mainstay::MainstayConfig::mock_from_url(&mockito::server_url());
+        let client = Client::new(server::get_server(Some(mainstay_config)).unwrap()).expect("valid rocket instance");
 
         let mut response = client
             .post("/info/fee")
