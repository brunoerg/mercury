//! Postgres implementation for Monotree

use crate::storage::db::Table;
use crate::Database;
use crate::PGDatabase;
use monotree::database::{Database as MonotreeDatabase, MemCache, MemoryDB};
use monotree::Errors;
use std::collections::HashMap;

pub type Result<T> = std::result::Result<T, Errors>;

// Postgres Monotree implementation
impl MonotreeDatabase for PGDatabase {
    // Dummy function not used in Postgres. Connections are aquired within each monotree call due to
    // monotree::Database::new() contraints.
    fn new(_dbname: &str) -> Self {
        // Return dummy
        PGDatabase {
            pool: None,
            smt: PGDatabaseSmt {
                table_name: Table::Smt.to_string(),
                cache: MemCache::new(),
                batch_on: false,
                batch: HashMap::new(),
            },
        }
    }
    /// Monotree get
    fn get(&mut self, key: &[u8]) -> Result<Option<Vec<u8>>> {
        if self.smt.cache.contains(key) {
            return self.smt.cache.get(key);
        }

        let dbr = match self.database_r() {
            Ok(v) => v,
            Err(e) => return Err(Errors::new(&e.to_string())),
        };

        let stmt = match dbr.prepare(&format!(
            "SELECT value FROM {} WHERE key = ('{}')",
            self.smt.table_name,
            serde_json::to_string(&key).unwrap()
        )) {
            Ok(v) => v,
            Err(e) => return Err(Errors::new(&e.to_string())),
        };

        let rows = match stmt.query(&[]) {
            Ok(v) => v,
            Err(e) => return Err(Errors::new(&e.to_string())),
        };

        if rows.is_empty() {
            return Err(Errors::new("No data for key"));
        };
        let row = rows.get(0);

        match row.get_opt::<usize, String>(0) {
            None => return Err(Errors::new("No data for key")),
            Some(data) => match data {
                Ok(v) => return Ok(Self::deser::<Option<Vec<u8>>>(v).unwrap()),
                Err(_) => return Err(Errors::new("No data for key")),
            },
        };
    }

    /// Monotree put
    fn put(&mut self, key: &[u8], value: Vec<u8>) -> Result<()> {
        self.smt.cache.put(key, value.to_owned())?;
        if self.smt.batch_on {
            let key_vec: Vec<u8> = key.iter().cloned().collect();
            self.smt.batch.insert(key_vec, value);
        } else {
            let dbw = match self.database_w() {
                Ok(v) => v,
                Err(e) => return Err(Errors::new(&e.to_string())),
            };

            let stmt = match dbw.prepare(&format!(
                "INSERT INTO {} (key, value)
                VALUES ('{}','{}')
                ON CONFLICT (key) DO UPDATE
                SET value = EXCLUDED.value;",
                self.smt.table_name,
                serde_json::to_string(&key).unwrap(),
                serde_json::to_string(&value).unwrap()
            )) {
                Ok(v) => v,
                Err(e) => return Err(Errors::new(&e.to_string())),
            };
            match stmt.execute(&[]) {
                Ok(v) => v,
                Err(e) => return Err(Errors::new(&e.to_string())),
            };
        };
        return Ok(());
    }
    /// Monotree delete
    fn delete(&mut self, key: &[u8]) -> Result<()> {
        self.smt.cache.delete(key)?;
        if self.smt.batch_on {
            self.smt.batch.remove(key);
        } else {
            let dbw = match self.database_w() {
                Ok(v) => v,
                Err(e) => return Err(Errors::new(&e.to_string())),
            };
            let stmt = match dbw.prepare(&format!(
                "DELETE FROM {} WHERE key = ('{}');",
                self.smt.table_name,
                serde_json::to_string(&key).unwrap()
            )) {
                Ok(v) => v,
                Err(e) => return Err(Errors::new(&e.to_string())),
            };
            match stmt.execute(&[]) {
                Ok(v) => v,
                Err(e) => return Err(Errors::new(&e.to_string())),
            };
        }
        return Ok(());
    }
    /// Monotree init_batch
    fn init_batch(&mut self) -> Result<()> {
        self.smt.batch = HashMap::new();
        self.smt.cache.clear();
        self.smt.batch_on = true;
        Ok(())
    }
    /// Monotree finish_batch
    fn finish_batch(&mut self) -> Result<()> {
        self.smt.batch_on = false;
        if !self.smt.batch.is_empty() {
            let dbw = match self.database_w() {
                Ok(v) => v,
                Err(e) => return Err(Errors::new(&e.to_string())),
            };
            let mut stmt_str = format!("INSERT INTO {} (key, value) VALUES", self.smt.table_name);
            for (key, value) in &self.smt.batch {
                stmt_str.push_str(&format!(
                    " ('{}','{}'),",
                    serde_json::to_string(&key).unwrap(),
                    serde_json::to_string(&value).unwrap()
                ));
            }
            stmt_str.truncate(stmt_str.len() - 1);
            stmt_str.push_str(" ON CONFLICT (key) DO UPDATE SET value = EXCLUDED.value;");

            let stmt = match dbw.prepare(&stmt_str) {
                Ok(v) => v,
                Err(e) => return Err(Errors::new(&e.to_string())),
            };
            match stmt.execute(&[]) {
                Ok(v) => v,
                Err(e) => return Err(Errors::new(&e.to_string())),
            };
        }
        Ok(())
    }
}

#[cfg(test)]
#[cfg(not(feature = "mockdb"))] // Run tests only if mockdb feature disabled
pub mod tests {
    use super::*;
    use crate::config::Config;
    use monotree::hasher::{Blake3, Hasher};
    use monotree::Monotree;

    fn get_monotree_postgres_tree() -> Monotree<PGDatabase, Blake3> {
        let config_rs = Config::load().unwrap();
        let mut db = PGDatabase::get_new();
        db.set_connection_from_config(&config_rs).unwrap();
        let table_name = "testing.smt".to_string();
        // Create testing table
        db.database_w()
            .unwrap()
            .execute(&format!("CREATE SCHEMA IF NOT EXISTS testing;"), &[])
            .unwrap();
        db.database_w()
            .unwrap()
            .execute(
                &format!(
                    "
            CREATE TABLE IF NOT EXISTS {} (
                key varchar,
                value varchar,
                PRIMARY KEY (key)
            );",
                    table_name
                ),
                &[],
            )
            .unwrap();
        db.database_w()
            .unwrap()
            .execute(&format!("TRUNCATE {};", table_name), &[])
            .unwrap();
        // set PGDatabaseSMT table name to testing table
        db.smt.table_name = table_name;
        Monotree {
            db,
            hasher: Blake3::new(),
        }
    }

    #[test]
    #[serial]
    fn test_monotree_postgres_tree() {
        let mut tree = get_monotree_postgres_tree();

        let root = None;
        let key: &monotree::Hash = &[1; 32];
        let leaf: &monotree::Hash = &[2; 32];

        let root = tree.insert(root.as_ref(), key, leaf).unwrap();

        let res = tree.get(root.as_ref(), key);
        assert_eq!(leaf, &res.unwrap().unwrap());

        let root = tree.remove(root.as_ref(), key).unwrap();
        // Root returned to None
        assert_eq!(None, root);

        let res = tree.get(root.as_ref(), key);
        // Nothing returned from get
        assert_eq!(None, res.unwrap());
    }

    #[test]
    #[serial]
    fn test_batch_monotree_postgres_tree() {
        let mut tree = get_monotree_postgres_tree();

        let root = None;
        let keys: &[monotree::Hash] = &[[3; 32], [4; 32], [5; 32]];
        let leaves: &[monotree::Hash] = &[[6; 32], [7; 32], [8; 32]];

        let root = tree.inserts(root.as_ref(), keys, leaves).unwrap();
        assert!(root.is_some());

        let res = tree.gets(root.as_ref(), keys).unwrap();
        assert!(res.contains(&Some(leaves[0])));
        assert!(res.contains(&Some(leaves[1])));
        assert!(res.contains(&Some(leaves[2])));

        let root = tree.removes(root.as_ref(), keys).unwrap();
        // Root returned to None
        assert_eq!(None, root);

        let res = tree.get(root.as_ref(), &keys[0]);
        assert_eq!(None, res.unwrap());
        let res = tree.get(root.as_ref(), &keys[1]);
        assert_eq!(None, res.unwrap());
        let res = tree.get(root.as_ref(), &keys[2]);
        assert_eq!(None, res.unwrap());
    }
}

// Dummy implementation. Unused.
use crate::{MockDatabase, PGDatabaseSmt};
impl monotree::database::Database for MockDatabase {
    fn new(_dbname: &str) -> Self {
        MockDatabase::new()
    }

    fn get(&mut self, _key: &[u8]) -> Result<Option<Vec<u8>>> {
        Ok(None)
    }

    fn put(&mut self, _key: &[u8], _value: Vec<u8>) -> Result<()> {
        Ok(())
    }

    fn delete(&mut self, _key: &[u8]) -> Result<()> {
        Ok(())
    }

    fn init_batch(&mut self) -> Result<()> {
        Ok(())
    }

    fn finish_batch(&mut self) -> Result<()> {
        Ok(())
    }
}
// Dummy implementation. Unused.
use rocket_contrib;
impl Database for MemoryDB {
    fn get_new() -> Self {
        unimplemented!()
    }
    fn set_connection_from_config(&mut self, _config: &crate::config::Config) -> crate::Result<()> {
        Ok(())
    }
    fn set_connection(&mut self, _url: &String) -> crate::Result<()> {
        unimplemented!()
    }
    fn from_pool(
        _pool: rocket_contrib::databases::r2d2::Pool<
            rocket_contrib::databases::r2d2_postgres::PostgresConnectionManager,
        >,
    ) -> Self {
        unimplemented!()
    }
    fn get_user_auth(&self, _user_id: uuid::Uuid) -> crate::Result<uuid::Uuid> {
        unimplemented!()
    }
    fn has_withdraw_sc_sig(&self, _user_id: uuid::Uuid) -> crate::Result<()> {
        unimplemented!()
    }
    fn update_withdraw_sc_sig(
        &self,
        _user_id: &uuid::Uuid,
        _sig: shared_lib::state_chain::StateChainSig,
    ) -> crate::Result<()> {
        unimplemented!()
    }
    fn update_withdraw_tx_sighash(
        &self,
        _user_id: &uuid::Uuid,
        _sig_hash: crate::Hash,
        _tx: bitcoin::Transaction,
    ) -> crate::Result<()> {
        unimplemented!()
    }
    fn update_sighash(&self, _user_id: &uuid::Uuid, _sig_hash: crate::Hash) -> crate::Result<()> {
        unimplemented!()
    }
    fn update_user_backup_tx(
        &self,
        _user_id: &uuid::Uuid,
        _tx: bitcoin::Transaction,
    ) -> crate::Result<()> {
        unimplemented!()
    }
    fn get_user_backup_tx(&self, _user_id: uuid::Uuid) -> crate::Result<bitcoin::Transaction> {
        unimplemented!()
    }
    fn update_backup_tx(
        &self,
        _state_chain_id: &uuid::Uuid,
        _tx: bitcoin::Transaction,
    ) -> crate::Result<()> {
        unimplemented!()
    }
    fn get_withdraw_confirm_data(
        &self,
        _user_id: uuid::Uuid,
    ) -> crate::Result<crate::structs::WithdrawConfirmData> {
        unimplemented!()
    }
    fn root_update(&self, _rt: &super::Root) -> crate::Result<i64> {
        unimplemented!()
    }
    fn root_insert(&self, _root: super::Root) -> crate::Result<u64> {
        unimplemented!()
    }
    fn root_get_current_id(&self) -> crate::Result<i64> {
        unimplemented!()
    }
    fn get_root(&self, _id: i64) -> crate::Result<Option<super::Root>> {
        unimplemented!()
    }
    fn get_confirmed_smt_root(&self) -> crate::Result<Option<super::Root>> {
        unimplemented!()
    }
    fn get_statechain_id(&self, _user_id: uuid::Uuid) -> crate::Result<uuid::Uuid> {
        unimplemented!()
    }
    fn update_statechain_id(
        &self,
        _user_id: &uuid::Uuid,
        _state_chain_id: &uuid::Uuid,
    ) -> crate::Result<()> {
        unimplemented!()
    }
    fn get_statechain_amount(
        &self,
        _state_chain_id: uuid::Uuid,
    ) -> crate::Result<crate::structs::StateChainAmount> {
        unimplemented!()
    }
    fn update_statechain_amount(
        &self,
        _state_chain_id: &uuid::Uuid,
        _state_chain: super::StateChain,
        _amount: u64,
    ) -> crate::Result<()> {
        unimplemented!()
    }
    fn create_statechain(
        &self,
        _state_chain_id: &uuid::Uuid,
        _user_id: &uuid::Uuid,
        _state_chain: &super::StateChain,
        _amount: &i64,
    ) -> crate::Result<()> {
        unimplemented!()
    }
    fn get_statechain(&self, _state_chain_id: uuid::Uuid) -> crate::Result<super::StateChain> {
        unimplemented!()
    }
    fn update_statechain_owner(
        &self,
        _state_chain_id: &uuid::Uuid,
        _state_chain: super::StateChain,
        _new_user_id: &uuid::Uuid,
    ) -> crate::Result<()> {
        unimplemented!()
    }
    fn remove_statechain_id(&self, _user_id: &uuid::Uuid) -> crate::Result<()> {
        unimplemented!()
    }
    fn create_backup_transaction(
        &self,
        _state_chain_id: &uuid::Uuid,
        _tx_backup: &bitcoin::Transaction,
    ) -> crate::Result<()> {
        unimplemented!()
    }
<<<<<<< HEAD
    fn get_current_backup_txs(&self, _locktime: i64) -> crate::Result<Vec<crate::structs::BackupTxID>> {
        unimplemented!()        
    }
    fn remove_backup_tx(&self, _state_chain_id: &uuid::Uuid) -> crate::Result<()> {
        unimplemented!()
    }
    fn get_backup_transaction(&self, _state_chain_id: uuid::Uuid) -> crate::Result<bitcoin::Transaction> {
=======
    fn get_backup_transaction(
        &self,
        _state_chain_id: uuid::Uuid,
    ) -> crate::Result<bitcoin::Transaction> {
>>>>>>> 71dbe411
        unimplemented!()
    }
    fn get_backup_transaction_and_proof_key(
        &self,
        _user_id: uuid::Uuid,
    ) -> crate::Result<(bitcoin::Transaction, String)> {
        unimplemented!()
    }
    fn get_proof_key(&self, _user_id: uuid::Uuid) -> crate::Result<String> {
        unimplemented!()
    }
    fn get_sc_locked_until(
        &self,
        _state_chain_id: uuid::Uuid,
    ) -> crate::Result<chrono::NaiveDateTime> {
        unimplemented!()
    }
    fn update_locked_until(
        &self,
        _state_chain_id: &uuid::Uuid,
        _time: &chrono::NaiveDateTime,
    ) -> crate::Result<()> {
        unimplemented!()
    }
    fn get_transfer_batch_data(
        &self,
        _batch_id: uuid::Uuid,
    ) -> crate::Result<crate::structs::TransferBatchData> {
        unimplemented!()
    }
    fn has_transfer_batch_id(&self, _batch_id: uuid::Uuid) -> bool {
        unimplemented!()
    }
    fn get_transfer_batch_id(&self, _batch_id: uuid::Uuid) -> crate::Result<uuid::Uuid> {
        unimplemented!()
    }
    fn get_punished_state_chains(&self, _batch_id: uuid::Uuid) -> crate::Result<Vec<uuid::Uuid>> {
        unimplemented!()
    }
    fn create_transfer(
        &self,
        _state_chain_id: &uuid::Uuid,
        _state_chain_sig: &shared_lib::state_chain::StateChainSig,
        _x1: &curv::FE,
    ) -> crate::Result<()> {
        unimplemented!()
    }
    fn create_transfer_batch_data(
        &self,
        _batch_id: &uuid::Uuid,
        _state_chains: HashMap<uuid::Uuid, bool>,
    ) -> crate::Result<()> {
        unimplemented!()
    }
    fn get_transfer_data(
        &self,
        _state_chain_id: uuid::Uuid,
    ) -> crate::Result<crate::structs::TransferData> {
        unimplemented!()
    }
    fn remove_transfer_data(&self, _state_chain_id: &uuid::Uuid) -> crate::Result<()> {
        unimplemented!()
    }
    fn transfer_is_completed(&self, _state_chain_id: uuid::Uuid) -> bool {
        unimplemented!()
    }
    fn get_ecdsa_master(&self, _user_id: uuid::Uuid) -> crate::Result<Option<String>> {
        unimplemented!()
    }
    fn get_ecdsa_witness_keypair(
        &self,
        _user_id: uuid::Uuid,
    ) -> crate::Result<(
        crate::protocol::ecdsa::party_one::CommWitness,
        crate::protocol::ecdsa::party_one::EcKeyPair,
    )> {
        unimplemented!()
    }
    fn get_ecdsa_s2(&self, _user_id: uuid::Uuid) -> crate::Result<curv::FE> {
        unimplemented!()
    }
    fn get_ecdsa_theta(&self, _user_id: uuid::Uuid) -> crate::Result<curv::FE> {
        unimplemented!()
    }
    fn update_keygen_first_msg(
        &self,
        _user_id: &uuid::Uuid,
        _key_gen_first_msg: &crate::protocol::ecdsa::party_one::KeyGenFirstMsg,
        _comm_witness: crate::protocol::ecdsa::party_one::CommWitness,
        _ec_key_pair: crate::protocol::ecdsa::party_one::EcKeyPair,
    ) -> crate::Result<()> {
        unimplemented!()
    }
    fn update_keygen_second_msg(
        &self,
        _user_id: &uuid::Uuid,
        _party2_public: curv::GE,
        _paillier_key_pair: crate::protocol::ecdsa::party_one::PaillierKeyPair,
        _party_one_private: crate::protocol::ecdsa::party_one::Party1Private,
    ) -> crate::Result<()> {
        unimplemented!()
    }
    fn update_keygen_third_msg(
        &self,
        _user_id: &uuid::Uuid,
        _party_one_pdl_decommit: crate::protocol::ecdsa::party_one::PDLdecommit,
        _party_two_pdl_first_message: crate::protocol::ecdsa::party_two::PDLFirstMessage,
        _alpha: curv::BigInt,
    ) -> crate::Result<()> {
        unimplemented!()
    }
    fn init_ecdsa(&self, _user_id: &uuid::Uuid) -> crate::Result<u64> {
        unimplemented!()
    }
    fn get_ecdsa_party_1_private(
        &self,
        _user_id: uuid::Uuid,
    ) -> crate::Result<crate::protocol::ecdsa::party_one::Party1Private> {
        unimplemented!()
    }
    fn get_ecdsa_keypair(
        &self,
        _user_id: uuid::Uuid,
    ) -> crate::Result<crate::structs::ECDSAKeypair> {
        unimplemented!()
    }
    fn update_punished(
        &self,
        _batch_id: &uuid::Uuid,
        _punished_state_chains: Vec<uuid::Uuid>,
    ) -> crate::Result<()> {
        unimplemented!()
    }
    fn get_finalize_batch_data(
        &self,
        _batch_id: uuid::Uuid,
    ) -> crate::Result<crate::structs::TransferFinalizeBatchData> {
        unimplemented!()
    }
    fn update_finalize_batch_data(
        &self,
        _batch_id: &uuid::Uuid,
        _state_chains: HashMap<uuid::Uuid, bool>,
        _finalized_data_vec: Vec<crate::protocol::transfer::TransferFinalizeData>,
    ) -> crate::Result<()> {
        unimplemented!()
    }
    fn update_transfer_batch_finalized(
        &self,
        _batch_id: &uuid::Uuid,
        _b_finalized: &bool,
    ) -> crate::Result<()> {
        unimplemented!()
    }
    fn get_statechain_owner(
        &self,
        _state_chain_id: uuid::Uuid,
    ) -> crate::Result<crate::structs::StateChainOwner> {
        unimplemented!()
    }
    fn create_user_session(
        &self,
        _user_id: &uuid::Uuid,
        _auth: &String,
        _proof_key: &String,
    ) -> crate::Result<()> {
        unimplemented!()
    }
    fn transfer_init_user_session(
        &self,
        _new_user_id: &uuid::Uuid,
        _state_chain_id: &uuid::Uuid,
        _finalized_data: crate::protocol::transfer::TransferFinalizeData,
    ) -> crate::Result<()> {
        unimplemented!()
    }
    fn get_ecdsa_fourth_message_input(
        &self,
        _user_id: uuid::Uuid,
    ) -> crate::Result<crate::structs::ECDSAFourthMessageInput> {
        unimplemented!()
    }
    fn update_ecdsa_sign_first(
        &self,
        _user_id: uuid::Uuid,
        _eph_key_gen_first_message_party_two: crate::protocol::ecdsa::party_two::EphKeyGenFirstMsg,
        _eph_ec_key_pair_party1: crate::protocol::ecdsa::party_one::EphEcKeyPair,
    ) -> crate::Result<()> {
        unimplemented!()
    }
    fn get_ecdsa_sign_second_input(
        &self,
        _user_id: uuid::Uuid,
    ) -> crate::Result<crate::structs::ECDSASignSecondInput> {
        unimplemented!()
    }
    fn get_tx_withdraw(&self, _user_id: uuid::Uuid) -> crate::Result<bitcoin::Transaction> {
        unimplemented!()
    }
    fn update_tx_withdraw(
        &self,
        _user_id: uuid::Uuid,
        _tx: bitcoin::Transaction,
    ) -> crate::Result<()> {
        unimplemented!()
    }
    fn reset(&self) -> crate::Result<()> {
        unimplemented!()
    }
    fn init(&self) -> crate::Result<()> {
        unimplemented!()
    }
    fn get_ecdsa_master_key_input(
        &self,
        _user_id: uuid::Uuid,
    ) -> crate::Result<crate::structs::ECDSAMasterKeyInput> {
        unimplemented!()
    }
    fn update_ecdsa_master(
        &self,
        _user_id: &uuid::Uuid,
        _master_key: crate::protocol::ecdsa::MasterKey1,
    ) -> crate::Result<()> {
        unimplemented!()
    }
    fn get_sighash(&self, _user_id: uuid::Uuid) -> crate::Result<bitcoin::hashes::sha256d::Hash> {
        unimplemented!()
    }
}<|MERGE_RESOLUTION|>--- conflicted
+++ resolved
@@ -419,7 +419,7 @@
     ) -> crate::Result<()> {
         unimplemented!()
     }
-<<<<<<< HEAD
+
     fn get_current_backup_txs(&self, _locktime: i64) -> crate::Result<Vec<crate::structs::BackupTxID>> {
         unimplemented!()        
     }
@@ -427,12 +427,6 @@
         unimplemented!()
     }
     fn get_backup_transaction(&self, _state_chain_id: uuid::Uuid) -> crate::Result<bitcoin::Transaction> {
-=======
-    fn get_backup_transaction(
-        &self,
-        _state_chain_id: uuid::Uuid,
-    ) -> crate::Result<bitcoin::Transaction> {
->>>>>>> 71dbe411
         unimplemented!()
     }
     fn get_backup_transaction_and_proof_key(
