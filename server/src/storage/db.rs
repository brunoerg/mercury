--- conflicted
+++ resolved
@@ -677,27 +677,15 @@
 #[cfg(test)]
 mod tests {
 
-<<<<<<< HEAD
-    use super::super::super::server::get_settings_as_map;
-    use super::super::super::StateChainEntity;
     use super::*;
-    use crate::{server::SMT_DB_LOC_TESTING, storage::get_test_postgres_connection};
-=======
->>>>>>> 132f1551
+    use crate::storage::get_test_postgres_connection;
     use std::str::FromStr;
-    use super::*;
-    use crate::{server::StateChainEntity, storage::get_test_postgres_connection};
+    use crate::server::StateChainEntity;
 
     #[allow(dead_code)]
     fn test_sc_entity() -> StateChainEntity {
-<<<<<<< HEAD
-        let mut sc_entity = StateChainEntity::load(get_settings_as_map()).unwrap();
-        sc_entity.mainstay_config = mainstay::Config::from_test();
-        sc_entity.smt_db_loc = SMT_DB_LOC_TESTING.to_string();
-=======
         let mut sc_entity = StateChainEntity::load().unwrap();
         sc_entity.config.mainstay = mainstay::MainstayConfig::from_test();
->>>>>>> 132f1551
         sc_entity
     }
 
@@ -770,10 +758,7 @@
         assert!(rootc.is_confirmed(), "expected root to be confirmed");
     }
 
-<<<<<<< HEAD
-=======
     // Waiting for db mock for this test
->>>>>>> 132f1551
     // #[test]
     // #[serial]
     // fn test_update_root_smt() {
