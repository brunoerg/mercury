//! DB
//!
//! Postgres DB access and update tools.

use super::super::Result;
use bitcoin::Transaction;
pub type Hash = bitcoin::hashes::sha256d::Hash;

use crate::protocol::transfer::TransferFinalizeData;
use crate::server::get_postgres_url;
use crate::{
    error::{
        DBErrorType::{NoDataForID, UpdateFailed},
        SEError,
    },
    structs::*,
    Database, DatabaseR, DatabaseW, PGDatabase,
};
use bitcoin::hashes::sha256d;
use chrono::NaiveDateTime;
use curv::{BigInt, FE, GE};
use kms::ecdsa::two_party::*;
use mainstay::CommitmentInfo;
use multi_party_ecdsa::protocols::two_party_ecdsa::lindell_2017::party_one::Party1Private;
use multi_party_ecdsa::protocols::two_party_ecdsa::lindell_2017::{party_one, party_two};
use rocket_contrib::databases::postgres::{rows::Row, types::ToSql};
use rocket_contrib::databases::r2d2;
use rocket_contrib::databases::r2d2_postgres::{PostgresConnectionManager, TlsMode};
use rocksdb::{Options, DB};
use shared_lib::state_chain::*;
use shared_lib::{mainstay, Root};
use std::collections::HashMap;
use uuid::Uuid;

#[derive(Serialize, Deserialize, Debug, PartialEq, Clone)]
pub struct Alpha {
    pub value: BigInt,
}

#[derive(Serialize, Deserialize, Debug, PartialEq, Clone)]
pub struct HDPos {
    pub pos: u32,
}

#[derive(Debug)]
pub enum Schema {
    StateChainEntity,
    Watcher,
}
impl Schema {
    pub fn to_string(&self) -> String {
        format!("{:?}", self)
    }
}

#[derive(Debug)]
pub enum Table {
    UserSession,
    Ecdsa,
    StateChain,
    Transfer,
    TransferBatch,
    Root,
    BackupTxs,
}
impl Table {
    pub fn to_string(&self) -> String {
        match self {
            Table::BackupTxs => format!(
                "{:?}.{:?}",
                Schema::Watcher.to_string().to_lowercase(),
                self
            ),
            _ => format!(
                "{:?}.{:?}",
                Schema::StateChainEntity.to_string().to_lowercase(),
                self
            ),
        }
    }
}

#[derive(Debug, Deserialize, Clone, Copy)]
pub enum Column {
    Data,
    Complete,

    // UserSession
    Id,
    Authentication,
    ProofKey,
    StateChainId,
    TxBackup,
    TxWithdraw,
    SigHash,
    S2,
    WithdrawScSig,

    // StateChain
    // Id,
    Chain,
    Amount,
    LockedUntil,
    OwnerId,

    // BackupTxs
    //Id,
    // TxBackup,

    // Transfer
    // Id,
    StateChainSig,
    X1,

    // TransferBatch
    // Id,
    StartTime,
    StateChains,
    FinalizedData,
    PunishedStateChains,
    Finalized,

    // Ecdsa
    // Id,
    KeyGenFirstMsg,
    CommWitness,
    EcKeyPair,
    PaillierKeyPair,
    Party1Private,
    Party2Public,
    PDLProver,
    PDLDecommit,
    Alpha,
    Party2PDLFirstMsg,
    Party1MasterKey,
    EphEcKeyPair,
    EphKeyGenFirstMsg,
    POS,

    // Root
    // Id,
    Value,
    CommitmentInfo,
}

impl Column {
    pub fn to_string(&self) -> String {
        format!("{:?}", self)
    }
}

impl PGDatabase {
    fn database_r(&self) -> DatabaseR {
        DatabaseR((self.db_connection)())
    }

    fn database_w(&self) -> DatabaseW {
        DatabaseW((self.db_connection)())
    }

    pub fn get_test_postgres_connection() -> r2d2::PooledConnection<PostgresConnectionManager> {
        let rocket_url = get_postgres_url(
            std::env::var("MERC_DB_HOST_W").unwrap(),
            std::env::var("MERC_DB_PORT_W").unwrap(),
            std::env::var("MERC_DB_USER_W").unwrap(),
            std::env::var("MERC_DB_PASS_W").unwrap(),
            std::env::var("MERC_DB_DATABASE_W").unwrap(),
        );
        let manager = PostgresConnectionManager::new(rocket_url, TlsMode::None).unwrap();
        r2d2::Pool::new(manager).unwrap().get().unwrap()
    }

    pub fn init(&self) -> Result<()> {
        self.make_tables()
    }

    /// Build DB tables and Schemas
    pub fn make_tables(&self) -> Result<()> {
        // Create Schemas if they do not already exist
        let _ = self.database_w().execute(
            &format!(
                "
            CREATE SCHEMA IF NOT EXISTS statechainentity;",
            ),
            &[],
        )?;
        let _ = self.database_w().execute(
            &format!(
                "
            CREATE SCHEMA IF NOT EXISTS watcher;",
            ),
            &[],
        )?;

        // Create tables if they do not already exist
        self.database_w().execute(
            &format!(
                "
            CREATE TABLE IF NOT EXISTS {} (
                id uuid NOT NULL,
                statechainid uuid,
                authentication varchar,
                s2 varchar,
                sighash varchar,
                withdrawscsig varchar,
                txwithdraw varchar,
                proofkey varchar,
                txbackup varchar,
                PRIMARY KEY (id)
            );",
                Table::UserSession.to_string(),
            ),
            &[],
        )?;

        self.database_w().execute(
            &format!(
                "
            CREATE TABLE IF NOT EXISTS {} (
                id uuid NOT NULL,
                keygenfirstmsg varchar,
                commwitness varchar,
                eckeypair varchar,
                party2public varchar,
                paillierkeypair varchar,
                party1private varchar,
                pdldecommit varchar,
                alpha varchar,
                party2pdlfirstmsg varchar,
                party1masterkey varchar,
                pos varchar,
                epheckeypair varchar,
                ephkeygenfirstmsg varchar,
                complete bool NOT NULL DEFAULT false,
                PRIMARY KEY (id)
            );",
                Table::Ecdsa.to_string(),
            ),
            &[],
        )?;

        self.database_w().execute(
            &format!(
                "
            CREATE TABLE IF NOT EXISTS {} (
                id uuid NOT NULL,
                chain varchar,
                amount int8,
                ownerid uuid,
                lockeduntil timestamp,
                PRIMARY KEY (id)
            );",
                Table::StateChain.to_string(),
            ),
            &[],
        )?;

        self.database_w().execute(
            &format!(
                "
            CREATE TABLE IF NOT EXISTS {} (
                id uuid NOT NULL,
                statechainsig varchar,
                x1 varchar,
                PRIMARY KEY (id)
            );",
                Table::Transfer.to_string(),
            ),
            &[],
        )?;

        self.database_w().execute(
            &format!(
                "
            CREATE TABLE IF NOT EXISTS {} (
                id uuid NOT NULL,
                starttime timestamp,
                statechains varchar,
                finalizeddata varchar,
                punishedstatechains varchar,
                finalized bool,
                PRIMARY KEY (id)
            );",
                Table::TransferBatch.to_string(),
            ),
            &[],
        )?;

        self.database_w().execute(
            &format!(
                "
            CREATE TABLE IF NOT EXISTS {} (
                id BIGSERIAL,
                value varchar,
                commitmentinfo varchar,
                PRIMARY KEY (id)
            );",
                Table::Root.to_string(),
            ),
            &[],
        )?;

        self.database_w().execute(
            &format!(
                "
            CREATE TABLE IF NOT EXISTS {} (
                id uuid NOT NULL,
                txbackup varchar,
                PRIMARY KEY (id)
            );",
                Table::BackupTxs.to_string(),
            ),
            &[],
        )?;

        Ok(())
    }

    #[allow(dead_code)]
    /// Drop all DB tables and Schemas.
    fn drop_tables(&self) -> Result<()> {
        let _ = self.database_w().execute(
            &format!(
                "
            DROP SCHEMA statechainentity CASCADE;",
            ),
            &[],
        )?;
        let _ = self.database_w().execute(
            &format!(
                "
            DROP SCHEMA watcher CASCADE;",
            ),
            &[],
        )?;

        Ok(())
    }

    /// Drop all DB tables and schemas.
    fn truncate_tables(&self) -> Result<()> {
        self.database_w().execute(
            &format!(
                "
            TRUNCATE {},{},{},{},{},{},{} RESTART IDENTITY;",
                Table::UserSession.to_string(),
                Table::Ecdsa.to_string(),
                Table::StateChain.to_string(),
                Table::Transfer.to_string(),
                Table::TransferBatch.to_string(),
                Table::Root.to_string(),
                Table::BackupTxs.to_string(),
            ),
            &[],
        )?;
        Ok(())
    }

    #[allow(dead_code)]
<<<<<<< HEAD
    fn reset(&self, smt_db_loc: &String) -> Result<()> {
=======
    fn reset(&self, smt_db_loc: &String) -> Result<()>{
>>>>>>> 205d6681
        self.reset_dbs(smt_db_loc)
    }

    pub fn reset_dbs(&self, smt_db_loc: &String) -> Result<()> {
        // truncate all postgres tables
        self.truncate_tables()?;

        // Destroy Sparse Merkle Tree RocksDB instance
        let _ = DB::destroy(&Options::default(), smt_db_loc); // ignore error
        Ok(())
    }

    /// Serialize data into string. To add custom types to Postgres they must be serialized to String.
    pub fn ser<T>(data: T) -> Result<String>
    where
        T: serde::ser::Serialize,
    {
        match serde_json::to_string(&data) {
            Ok(v) => Ok(v),
            Err(_) => Err(SEError::Generic(String::from("Failed to serialize data."))),
        }
    }

    /// Deserialize custom type data from string. Reverse of ser().
    pub fn deser<T>(data: String) -> Result<T>
    where
        T: serde::de::DeserializeOwned,
    {
        match serde_json::from_str(&data) {
            Ok(v) => Ok(v),
            Err(_) => Err(SEError::Generic(String::from(
                "Failed to deserialize string.",
            ))),
        }
    }

    /// Create new item in table
    pub fn insert(&self, id: &Uuid, table: Table) -> Result<u64> {
        let dbw = self.database_w();
        let statement = dbw.prepare(&format!(
            "INSERT INTO {} (id) VALUES ($1)",
            table.to_string()
        ))?;

        Ok(statement.execute(&[id])?)
    }

    /// Remove row in table
    pub fn remove(&self, id: &Uuid, table: Table) -> Result<()> {
        let dbw = self.database_w();
        let statement =
            dbw.prepare(&format!("DELETE FROM {} WHERE id = $1;", table.to_string()))?;
        if statement.execute(&[&id])? == 0 {
            return Err(SEError::DBError(UpdateFailed, id.to_string()));
        }

        Ok(())
    }

    /// Returns str list of column names for SQL UPDATE prepare statement.
    fn update_columns_str(&self, cols: Vec<Column>) -> String {
        let cols_len = cols.len();
        let mut str = "".to_owned();
        for (i, col) in cols.iter().enumerate() {
            str.push_str(&col.to_string());
            str.push_str(&format!("=${}", i + 1));
            if i != cols_len - 1 {
                str.push_str(",");
            }
        }
        str
    }

    /// Update items in table for some ID with PostgreSql data types (String, int, bool, Uuid, chrono::NaiveDateTime).
    pub fn update<'a>(
        &self,
        id: &Uuid,
        table: Table,
        column: Vec<Column>,
        data: Vec<&'a dyn ToSql>,
    ) -> Result<()> {
        let num_items = column.len();
        let dbw = self.database_w();
        let statement = dbw.prepare(&format!(
            "UPDATE {} SET {} WHERE id = ${}",
            table.to_string(),
            self.update_columns_str(column),
            num_items + 1
        ))?;

        let mut owned_data = data.clone();
        owned_data.push(id);

        if statement.execute(&owned_data)? == 0 {
            return Err(SEError::DBError(UpdateFailed, id.to_string()));
        }

        Ok(())
    }

    /// Get items from table for some ID with PostgreSql data types (String, int, Uuid, bool, Uuid, chrono::NaiveDateTime).
    /// Err if ID not found. Return None if data item empty.
    fn get<T, U, V, W>(
        &self,
        id: Uuid,
        table: Table,
        column: Vec<Column>,
    ) -> Result<(Option<T>, Option<U>, Option<V>, Option<W>)>
    where
        T: rocket_contrib::databases::postgres::types::FromSql,
        U: rocket_contrib::databases::postgres::types::FromSql,
        V: rocket_contrib::databases::postgres::types::FromSql,
        W: rocket_contrib::databases::postgres::types::FromSql,
    {
        let num_items = column.len();
        let dbr = self.database_r();

        let fmt_str = format!(
            "SELECT {} FROM {} WHERE id = $1",
            self.get_columns_str(&column),
            table.to_string()
        );

        let statement = dbr.prepare(&fmt_str)?;

        let rows = statement.query(&[&id])?;

        if rows.is_empty() {
            return Err(SEError::DBError(NoDataForID, id.to_string()));
        };

        let row = rows.get(0);

        let col1 = self.get_item_from_row::<T>(&row, 0, &id.to_string(), column[0])?;
        if num_items == 1 {
            return Ok((Some(col1), None, None, None));
        }

        let col2 = self.get_item_from_row::<U>(&row, 1, &id.to_string(), column[1])?;
        if num_items == 2 {
            return Ok((Some(col1), Some(col2), None, None));
        }

        let col3 = self.get_item_from_row::<V>(&row, 2, &id.to_string(), column[2])?;
        if num_items == 3 {
            return Ok((Some(col1), Some(col2), Some(col3), None));
        }

        let col4 = self.get_item_from_row::<W>(&row, 3, &id.to_string(), column[3])?;
        if num_items == 4 {
            return Ok((Some(col1), Some(col2), Some(col3), Some(col4)));
        }

        Ok((None, None, None, None))
    }
    /// Returns str list of column names for SQL SELECT query statement.
    pub fn get_columns_str(&self, cols: &Vec<Column>) -> String {
        let cols_len = cols.len();
        let mut str = "".to_owned();
        for (i, col) in cols.iter().enumerate() {
            str.push_str(&col.to_string());
            if i != cols_len - 1 {
                str.push_str(",");
            }
        }
        str
    }

    fn get_item_from_row<T>(
        &self,
        row: &Row,
        index: usize,
        id: &String,
        column: Column,
    ) -> Result<T>
    where
        T: rocket_contrib::databases::postgres::types::FromSql,
    {
        match row.get_opt::<usize, T>(index) {
            None => return Err(SEError::DBError(NoDataForID, id.to_string())),
            Some(data) => match data {
                Ok(v) => Ok(v),
                Err(_) => return Err(SEError::DBErrorWC(NoDataForID, id.to_string(), column)),
            },
        }
    }

    /// Get 1 item from row in table. Err if ID not found. Return None if data item empty.
    pub fn get_1<T>(&self, id: Uuid, table: Table, column: Vec<Column>) -> Result<T>
    where
        T: rocket_contrib::databases::postgres::types::FromSql,
    {
        let (res, _, _, _) = self.get::<T, T, T, T>(id, table, column)?;
        Ok(res.unwrap()) //  err returned from db_get if desired item is None
    }
    /// Get 2 items from row in table. Err if ID not found. Return None if data item empty.
    pub fn get_2<T, U>(&self, id: Uuid, table: Table, column: Vec<Column>) -> Result<(T, U)>
    where
        T: rocket_contrib::databases::postgres::types::FromSql,
        U: rocket_contrib::databases::postgres::types::FromSql,
    {
        let (res1, res2, _, _) = self.get::<T, U, U, U>(id, table, column)?;
        Ok((res1.unwrap(), res2.unwrap()))
    }
    /// Get 3 items from row in table. Err if ID not found. Return None if data item empty.
    pub fn get_3<T, U, V>(&self, id: Uuid, table: Table, column: Vec<Column>) -> Result<(T, U, V)>
    where
        T: rocket_contrib::databases::postgres::types::FromSql,
        U: rocket_contrib::databases::postgres::types::FromSql,
        V: rocket_contrib::databases::postgres::types::FromSql,
    {
        let (res1, res2, res3, _) = self.get::<T, U, V, V>(id, table, column)?;
        Ok((res1.unwrap(), res2.unwrap(), res3.unwrap()))
    }
    /// Get 4 items from row in table. Err if ID not found. Return None if data item empty.
    pub fn get_4<T, U, V, W>(
        &self,
        id: Uuid,
        table: Table,
        column: Vec<Column>,
    ) -> Result<(T, U, V, W)>
    where
        T: rocket_contrib::databases::postgres::types::FromSql,
        U: rocket_contrib::databases::postgres::types::FromSql,
        V: rocket_contrib::databases::postgres::types::FromSql,
        W: rocket_contrib::databases::postgres::types::FromSql,
    {
        let (res1, res2, res3, res4) = self.get::<T, U, V, W>(id, table, column)?;
        Ok((res1.unwrap(), res2.unwrap(), res3.unwrap(), res4.unwrap()))
    }
}

impl Database for PGDatabase {
    fn from_conn(con_fun: fn() -> r2d2::PooledConnection<PostgresConnectionManager>) -> Self {
        Self {
            db_connection: con_fun,
        }
    }

    fn get_test() -> Self {
        Self::from_conn(Self::get_test_postgres_connection)
    }

    fn get_user_auth(&self, user_id: Uuid) -> Result<Uuid> {
        self.get_1::<Uuid>(user_id, Table::UserSession, vec![Column::Id])
    }

    fn has_withdraw_sc_sig(&self, user_id: Uuid) -> Result<()> {
        match self.get_1::<String>(user_id, Table::UserSession, vec![Column::WithdrawScSig]) {
            Ok(_) => Ok(()),
            Err(e) => Err(e),
        }
    }

    fn update_withdraw_sc_sig(&self, user_id: &Uuid, sig: StateChainSig) -> Result<()> {
        self.update(
            user_id,
            Table::UserSession,
            vec![Column::WithdrawScSig],
            vec![&Self::ser(sig)?],
        )
    }

    fn update_withdraw_tx_sighash(
        &self,
        user_id: &Uuid,
        sig_hash: Hash,
        tx: Transaction,
    ) -> Result<()> {
        self.update(
            user_id,
            Table::UserSession,
            vec![Column::SigHash, Column::TxWithdraw],
            vec![&Self::ser(sig_hash)?, &Self::ser(tx)?],
        )
    }

    fn update_sighash(&self, user_id: &Uuid, sig_hash: Hash) -> Result<()> {
        self.update(
            user_id,
            Table::UserSession,
            vec![Column::SigHash],
            vec![&Self::ser(sig_hash)?],
        )
    }

    fn get_sighash(&self, user_id: Uuid) -> Result<sha256d::Hash> {
        let sig_hash: sha256d::Hash =
            Self::deser(self.get_1(user_id, Table::UserSession, vec![Column::SigHash])?)?;
        Ok(sig_hash)
    }

    fn update_user_backup_tx(&self, user_id: &Uuid, tx: Transaction) -> Result<()> {
        self.update(
            user_id,
            Table::UserSession,
            vec![Column::TxBackup],
            vec![&Self::ser(tx)?],
        )
    }

<<<<<<< HEAD
    fn update_backup_tx(&self, state_chain_id: &Uuid, tx: Transaction) -> Result<()> {
=======
    fn get_user_backup_tx(&self,user_id: Uuid) -> Result<Transaction> {
        Self::deser(self.get_1(
            user_id,
            Table::UserSession,
            vec![Column::TxBackup]
        )?)
    }

    fn update_backup_tx(&self,state_chain_id: &Uuid, tx: Transaction) -> Result<()> {
>>>>>>> 205d6681
        self.update(
            &state_chain_id,
            Table::BackupTxs,
            vec![Column::TxBackup],
            vec![&Self::ser(tx)?],
        )
    }

    fn get_withdraw_confirm_data(&self, user_id: Uuid) -> Result<WithdrawConfirmData> {
        let (tx_withdraw_str, withdraw_sc_sig_str, state_chain_id) = self
            .get_3::<String, String, Uuid>(
                user_id,
                Table::UserSession,
                vec![
                    Column::TxWithdraw,
                    Column::WithdrawScSig,
                    Column::StateChainId,
                ],
            )?;
        let tx_withdraw: Transaction = Self::deser(tx_withdraw_str)?;
        let withdraw_sc_sig: StateChainSig = Self::deser(withdraw_sc_sig_str)?;
        Ok(WithdrawConfirmData {
            tx_withdraw,
            withdraw_sc_sig,
            state_chain_id,
        })
    }

    /// Update root value in DB. Update root with ID or insert new DB item.
    fn root_update(&self, rt: &Root) -> Result<i64> {
        let mut root = rt.clone();
        // Get previous ID, or use the one specified in root to update an existing root with mainstay proof
        let id = match root.id() {
            //This will update an existing root in the db
            Some(id) => {
                let existing_root = self.get_root(id as i64)?;
                match existing_root {
                    None => {
                        return Err(SEError::Generic(format!(
                            "error updating existing root - root not found with id {}",
                            id
                        )))
                    }
                    Some(r) => {
                        if r.hash() != root.hash() {
                            return Err(SEError::Generic(format!("error updating existing root - hashes do not match: existing: {} update: {}", r, root)));
                        }
                        id
                    }
                }
            }
            //new root, update id
            None => {
                match self.root_get_current_id() {
                    Ok(id) => id + 1,
                    Err(_) => 1, // No roots in DB
                }
            }
        };

        // Insert new root
        root.set_id(&id);
        self.root_insert(root.clone())?;

        debug!("Updated root at id {} with value: {:?}", id, root);
        Ok(id)
    }

    /// Insert a Root into root table
    fn root_insert(&self, root: Root) -> Result<u64> {
        let dbw = self.database_w();
        let statement = dbw.prepare(&format!(
            "INSERT INTO {} (value, commitmentinfo) VALUES ($1,$2)",
            Table::Root.to_string()
        ))?;
        let ci = root.commitment_info().clone();
        Ok(statement.execute(&[&Self::ser(root.hash())?, &Self::ser(ci)?])?)
    }

    /// Get Id of current Root
    fn root_get_current_id(&self) -> Result<i64> {
        let dbr = self.database_r();
        let statement =
            dbr.prepare(&format!("SELECT MAX(id) FROM {}", Table::Root.to_string(),))?;
        let rows = statement.query(&[])?;
        if rows.is_empty() {
            return Err(SEError::DBError(NoDataForID, String::from("Current Root")));
        };
        let row = rows.get(0);
        match row.get_opt::<usize, i64>(0) {
            None => return Ok(0),
            Some(data) => match data {
                Ok(v) => return Ok(v),
                Err(_) => return Ok(0),
            },
        }
    }

    /// Get root with given ID
    fn get_root(&self, id: i64) -> Result<Option<Root>> {
        if id == 0 {
            return Ok(None);
        }
        let dbr = self.database_r();
        let statement = dbr.prepare(&format!(
            "SELECT * FROM {} WHERE id = $1",
            Table::Root.to_string(),
        ))?;
        let rows = statement.query(&[&id])?;
        if rows.is_empty() {
            return Err(SEError::DBError(NoDataForID, format!("Root id: {}", id)));
        };
        let row = rows.get(0);

        let id = match self.get_item_from_row::<i64>(&row, 0, &id.to_string(), Column::Id) {
            Ok(v) => v,
            Err(_) => {
                // No root in table yet. Return None
                return Ok(None);
            }
        };
        let root = Root::from(
            Some(id),
            Self::deser(self.get_item_from_row::<String>(
                &row,
                1,
                &id.to_string(),
                Column::Value,
            )?)?,
            &Self::deser::<Option<CommitmentInfo>>(self.get_item_from_row::<String>(
                &row,
                2,
                &id.to_string(),
                Column::CommitmentInfo,
            )?)?,
        )?;
        Ok(Some(root))
    }

    /// Find the latest confirmed root
    fn get_confirmed_smt_root(&self) -> Result<Option<Root>> {
        let current_id = self.root_get_current_id()?;
        for i in 0..=current_id - 1 {
            let id = current_id - i;
            let root = self.get_root(id)?;
            match root {
                Some(r) => {
                    if r.is_confirmed() {
                        return Ok(Some(r));
                    }
                    ()
                }
                None => (),
            };
        }
        Ok(None)
    }

    fn get_statechain_id(&self, user_id: Uuid) -> Result<Uuid> {
        self.get_1::<Uuid>(user_id, Table::UserSession, vec![Column::StateChainId])
    }

    fn update_statechain_id(&self, user_id: &Uuid, state_chain_id: &Uuid) -> Result<()> {
        self.update(
            user_id,
            Table::UserSession,
            vec![Column::StateChainId],
            vec![state_chain_id],
        )
    }

    fn get_statechain_amount(&self, state_chain_id: Uuid) -> Result<StateChainAmount> {
        let (amount, state_chain_str) = self.get_2::<i64, String>(
            state_chain_id,
            Table::StateChain,
            vec![Column::Amount, Column::Chain],
        )?;
        let state_chain: StateChain = Self::deser(state_chain_str)?;
        Ok(StateChainAmount {
            chain: state_chain,
            amount,
        })
    }

    fn update_statechain_amount(
        &self,
        state_chain_id: &Uuid,
        state_chain: StateChain,
        amount: u64,
    ) -> Result<()> {
        self.update(
            &state_chain_id,
            Table::StateChain,
            vec![Column::Chain, Column::Amount],
            vec![&Self::ser(state_chain)?, &(amount as i64)], // signals withdrawn funds
        )
    }

    fn create_statechain(
        &self,
        state_chain_id: &Uuid,
        user_id: &Uuid,
        state_chain: &StateChain,
        amount: &i64,
    ) -> Result<()> {
        self.insert(&state_chain_id, Table::StateChain)?;
        self.update(
            &state_chain_id,
            Table::StateChain,
            vec![
                Column::Chain,
                Column::Amount,
                Column::LockedUntil,
                Column::OwnerId,
            ],
            vec![
                &Self::ser(state_chain.to_owned())?,
                amount,
                &get_time_now(),
                &user_id.to_owned(),
            ],
        )
    }

    fn get_statechain(&self, state_chain_id: Uuid) -> Result<StateChain> {
        let (_, state_chain_str) = self.get_2::<i64, String>(
            state_chain_id,
            Table::StateChain,
            vec![Column::Amount, Column::Chain],
        )?;
        let state_chain: StateChain = Self::deser(state_chain_str)?;
        Ok(state_chain)
    }

    fn update_statechain_owner(
        &self,
        state_chain_id: &Uuid,
        state_chain: StateChain,
        new_user_id: &Uuid,
    ) -> Result<()> {
        self.update(
            &state_chain_id,
            Table::StateChain,
            vec![Column::Chain, Column::OwnerId],
            vec![&Self::ser(state_chain)?, &new_user_id],
        )
    }

    // Remove state_chain_id from user session to signal end of session
    fn remove_statechain_id(&self, user_id: &Uuid) -> Result<()> {
        self.update(
            user_id,
            Table::UserSession,
            vec![Column::StateChainId],
            vec![&Uuid::nil()],
        )
    }

    fn create_backup_transaction(
        &self,
        state_chain_id: &Uuid,
        tx_backup: &Transaction,
    ) -> Result<()> {
        self.insert(state_chain_id, Table::BackupTxs)?;
        self.update(
            state_chain_id,
            Table::BackupTxs,
            vec![Column::TxBackup],
            vec![&Self::ser(tx_backup.clone())?],
        )
    }

    fn get_backup_transaction(&self, state_chain_id: Uuid) -> Result<Transaction> {
        let (tx_backup_str) =
            self.get_1::<String>(state_chain_id, Table::BackupTxs, vec![Column::TxBackup])?;
        let tx_backup: Transaction = Self::deser(tx_backup_str)?;
        Ok(tx_backup)
    }

    fn get_backup_transaction_and_proof_key(&self, user_id: Uuid) -> Result<(Transaction, String)> {
        let (tx_backup_str, proof_key) = self.get_2::<String, String>(
            user_id,
            Table::UserSession,
            vec![Column::TxBackup, Column::ProofKey],
        )?;
        let tx_backup: Transaction = Self::deser(tx_backup_str)?;
        Ok((tx_backup, proof_key))
    }

    fn get_sc_locked_until(&self, state_chain_id: Uuid) -> Result<NaiveDateTime> {
        self.get_1::<NaiveDateTime>(state_chain_id, Table::StateChain, vec![Column::LockedUntil])
    }

    fn update_locked_until(&self, state_chain_id: &Uuid, time: &NaiveDateTime) -> Result<()> {
        self.update(
            state_chain_id,
            Table::StateChain,
            vec![Column::LockedUntil],
            vec![time],
        )
    }

    fn get_transfer_batch_data(&self, batch_id: Uuid) -> Result<TransferBatchData> {
        let (state_chains_str, start_time, finalized, punished_state_chains_str) = self
            .get_4::<String, NaiveDateTime, bool, String>(
            batch_id,
            Table::TransferBatch,
            vec![
                Column::StateChains,
                Column::StartTime,
                Column::Finalized,
                Column::PunishedStateChains,
            ],
        )?;
        let state_chains: HashMap<Uuid, bool> = Self::deser(state_chains_str)?;
        let punished_state_chains: Vec<Uuid> = Self::deser(punished_state_chains_str)?;
        Ok(TransferBatchData {
            state_chains,
            start_time,
            finalized,
            punished_state_chains,
        })
    }

    fn has_transfer_batch_id(&self, batch_id: Uuid) -> bool {
        self.get_transfer_batch_id(batch_id).is_ok()
    }

    fn get_transfer_batch_id(&self, batch_id: Uuid) -> Result<Uuid> {
        self.get_1::<Uuid>(batch_id, Table::TransferBatch, vec![Column::Id])
    }

    fn get_punished_state_chains(&self, batch_id: Uuid) -> Result<Vec<Uuid>> {
        Self::deser(self.get_1(
            batch_id,
            Table::TransferBatch,
            vec![Column::PunishedStateChains],
        )?)
    }

    fn create_transfer(
        &self,
        state_chain_id: &Uuid,
        state_chain_sig: &StateChainSig,
        x1: &FE,
    ) -> Result<()> {
        // Create Transfer table entry
        self.insert(&state_chain_id, Table::Transfer)?;
        self.update(
            &state_chain_id,
            Table::Transfer,
            vec![Column::StateChainSig, Column::X1],
            vec![
                &Self::ser(state_chain_sig.to_owned())?,
                &Self::ser(x1.to_owned())?,
            ],
        )
    }

    fn create_transfer_batch_data(
        &self,
        batch_id: &Uuid,
        state_chains: HashMap<Uuid, bool>,
    ) -> Result<()> {
        self.insert(&batch_id, Table::TransferBatch)?;
        self.update(
            &batch_id,
            Table::TransferBatch,
            vec![
                Column::StartTime,
                Column::StateChains,
                Column::FinalizedData,
                Column::PunishedStateChains,
                Column::Finalized,
            ],
            vec![
                &get_time_now(),
                &Self::ser(state_chains)?,
                &Self::ser(Vec::<TransferFinalizeData>::new())?,
                &Self::ser(Vec::<String>::new())?,
                &false,
            ],
        )
    }

    fn get_transfer_data(&self, state_chain_id: Uuid) -> Result<TransferData> {
        let (state_chain_id, state_chain_sig_str, x1_str) = self.get_3::<Uuid, String, String>(
            state_chain_id,
            Table::Transfer,
            vec![Column::Id, Column::StateChainSig, Column::X1],
        )?;

        let state_chain_sig: StateChainSig = Self::deser(state_chain_sig_str)?;
        let x1: FE = Self::deser(x1_str)?;

        return Ok(TransferData {
            state_chain_id,
            state_chain_sig,
            x1,
        });
    }

    fn remove_transfer_data(&self, state_chain_id: &Uuid) -> Result<()> {
        self.remove(state_chain_id, Table::Transfer)
    }

    fn transfer_is_completed(&self, state_chain_id: Uuid) -> bool {
        self.get_1::<Uuid>(state_chain_id, Table::Transfer, vec![Column::Id])
            .is_ok()
    }

    fn get_ecdsa_master(&self, user_id: Uuid) -> Result<Option<String>> {
        self.get_1::<Option<String>>(user_id, Table::Ecdsa, vec![Column::Party1MasterKey])
    }

    //kms::ecdsa::two_party::MasterKey1
    fn update_ecdsa_master(&self, user_id: &Uuid, master_key: MasterKey1) -> Result<()> {
        self.update(
            user_id,
            Table::Ecdsa,
            vec![Column::Party1MasterKey],
            vec![&Self::ser(master_key)?],
        )
    }

    fn get_ecdsa_master_key_input(&self, user_id: Uuid) -> Result<ECDSAMasterKeyInput> {
        let (party2_public_str, paillier_key_pair_str, party_one_private_str, comm_witness_str) =
            self.get_4::<String, String, String, String>(
                user_id,
                Table::Ecdsa,
                vec![
                    Column::Party2Public,
                    Column::PaillierKeyPair,
                    Column::Party1Private,
                    Column::CommWitness,
                ],
            )?;

        let party2_public: GE = Self::deser(party2_public_str)?;
        let paillier_key_pair: party_one::PaillierKeyPair = Self::deser(paillier_key_pair_str)?;
        let party_one_private: party_one::Party1Private = Self::deser(party_one_private_str)?;
        let comm_witness: party_one::CommWitness = Self::deser(comm_witness_str)?;

<<<<<<< HEAD
        Ok(ECDSAMasterKeyInput {
            party2_public,
            paillier_key_pair,
            party_one_private,
            comm_witness,
        })
=======
        Ok(ECDSAMasterKeyInput{party2_public, paillier_key_pair, party_one_private, comm_witness})
>>>>>>> 205d6681
    }

    fn get_ecdsa_witness_keypair(
        &self,
        user_id: Uuid,
    ) -> Result<(party_one::CommWitness, party_one::EcKeyPair)> {
        let (comm_witness_str, ec_key_pair_str) = self.get_2::<String, String>(
            user_id,
            Table::Ecdsa,
            vec![Column::CommWitness, Column::EcKeyPair],
        )?;
        let comm_witness: party_one::CommWitness = Self::deser(comm_witness_str)?;
        let ec_key_pair: party_one::EcKeyPair = Self::deser(ec_key_pair_str)?;
        Ok((comm_witness, ec_key_pair))
    }

    fn get_ecdsa_s2(&self, user_id: Uuid) -> Result<FE> {
        let s2_str = self.get_1(user_id, Table::UserSession, vec![Column::S2])?;
        let s2: FE = Self::deser(s2_str)?;
        Ok(s2)
    }

    fn update_keygen_first_msg(
        &self,
        user_id: &Uuid,
        key_gen_first_msg: &party_one::KeyGenFirstMsg,
        comm_witness: party_one::CommWitness,
        ec_key_pair: party_one::EcKeyPair,
    ) -> Result<()> {
        self.update(
            &user_id,
            Table::Ecdsa,
            vec![
                Column::POS,
                Column::KeyGenFirstMsg,
                Column::CommWitness,
                Column::EcKeyPair,
            ],
            vec![
                &Self::ser(HDPos { pos: 0u32 })?,
                &Self::ser(key_gen_first_msg.to_owned())?,
                &Self::ser(comm_witness)?,
                &Self::ser(ec_key_pair)?,
            ],
        )?;

        Ok(())
    }

    fn update_keygen_second_msg(
        &self,
        user_id: &Uuid,
        party2_public: GE,
        paillier_key_pair: party_one::PaillierKeyPair,
        party_one_private: party_one::Party1Private,
    ) -> Result<()> {
        self.update(
            &user_id,
            Table::Ecdsa,
            vec![
                Column::Party2Public,
                Column::PaillierKeyPair,
                Column::Party1Private,
            ],
            vec![
                &Self::ser(party2_public)?,
                &Self::ser(paillier_key_pair)?,
                &Self::ser(party_one_private)?,
            ],
        )?;
        Ok(())
    }

    fn update_keygen_third_msg(
        &self,
        user_id: &Uuid,
        party_one_pdl_decommit: party_one::PDLdecommit,
        party_two_pdl_first_message: party_two::PDLFirstMessage,
        alpha: BigInt,
    ) -> Result<()> {
        self.update(
            &user_id,
            Table::Ecdsa,
            vec![
                Column::PDLDecommit,
                Column::Alpha,
                Column::Party2PDLFirstMsg,
            ],
            vec![
                &Self::ser(party_one_pdl_decommit)?,
                &Self::ser(Alpha {
                    value: alpha.to_owned(),
                })?,
                &Self::ser(party_two_pdl_first_message)?,
            ],
        )?;

        Ok(())
    }

    fn init_ecdsa(&self, user_id: &Uuid) -> Result<u64> {
        self.insert(user_id, Table::Ecdsa)
    }

    fn get_ecdsa_party_1_private(&self, user_id: Uuid) -> Result<party_one::Party1Private> {
        Self::deser(self.get_1(user_id, Table::Ecdsa, vec![Column::Party1Private])?)
    }

    fn get_ecdsa_fourth_message_input(&self, user_id: Uuid) -> Result<ECDSAFourthMessageInput> {
        let (
            party_one_private_str,
            party_one_pdl_decommit_str,
            party_two_pdl_first_message_str,
            alpha_str,
        ) = self.get_4::<String, String, String, String>(
            user_id,
            Table::Ecdsa,
            vec![
                Column::Party1Private,
                Column::PDLDecommit,
                Column::Party2PDLFirstMsg,
                Column::Alpha,
            ],
        )?;

        let party_one_private: party_one::Party1Private = Self::deser(party_one_private_str)?;
        let party_one_pdl_decommit: party_one::PDLdecommit =
            Self::deser(party_one_pdl_decommit_str)?;
        let party_two_pdl_first_message: party_two::PDLFirstMessage =
            Self::deser(party_two_pdl_first_message_str)?;
        let alpha: Alpha = Self::deser(alpha_str)?;

        Ok({
            ECDSAFourthMessageInput {
                party_one_private,
                party_one_pdl_decommit,
                party_two_pdl_first_message,
                alpha,
            }
        })
    }

    fn get_ecdsa_keypair(&self, user_id: Uuid) -> Result<ECDSAKeypair> {
        let (party_1_private_str, party_2_public_str) = self.get_2::<String, String>(
            user_id,
            Table::Ecdsa,
            vec![Column::Party1Private, Column::Party2Public],
        )?;

        let party_1_private: Party1Private = Self::deser(party_1_private_str)?;
        let party_2_public: GE = Self::deser(party_2_public_str)?;
        Ok(ECDSAKeypair {
            party_1_private,
            party_2_public,
        })
    }

    fn update_punished(&self, batch_id: &Uuid, punished_state_chains: Vec<Uuid>) -> Result<()> {
        self.update(
            batch_id,
            Table::TransferBatch,
            vec![Column::PunishedStateChains],
            vec![&Self::ser(punished_state_chains)?],
        )
    }

    fn get_finalize_batch_data(&self, batch_id: Uuid) -> Result<TransferFinalizeBatchData> {
        let (state_chains_str, finalized_data_vec_str, start_time) = self
            .get_3::<String, String, NaiveDateTime>(
                batch_id,
                Table::TransferBatch,
                vec![
                    Column::StateChains,
                    Column::FinalizedData,
                    Column::StartTime,
                ],
            )?;

        let state_chains: HashMap<Uuid, bool> = Self::deser(state_chains_str)?;
        let finalized_data_vec: Vec<TransferFinalizeData> = Self::deser(finalized_data_vec_str)?;
        Ok(TransferFinalizeBatchData {
            state_chains,
            finalized_data_vec,
            start_time,
        })
    }

    fn update_finalize_batch_data(
        &self,
        batch_id: &Uuid,
        state_chains: HashMap<Uuid, bool>,
        finalized_data_vec: Vec<TransferFinalizeData>,
    ) -> Result<()> {
        self.update(
            &batch_id,
            Table::TransferBatch,
            vec![Column::StateChains, Column::FinalizedData],
            vec![&Self::ser(state_chains)?, &Self::ser(finalized_data_vec)?],
        )
    }

    fn update_transfer_batch_finalized(&self, batch_id: &Uuid, b_finalized: &bool) -> Result<()> {
        self.update(
            batch_id,
            Table::TransferBatch,
            vec![Column::Finalized],
            vec![b_finalized],
        )
    }

    fn get_statechain_owner(&self, state_chain_id: Uuid) -> Result<StateChainOwner> {
        let (locked_until, owner_id, state_chain_str) = self.get_3::<NaiveDateTime, Uuid, String>(
            state_chain_id,
            Table::StateChain,
            vec![Column::LockedUntil, Column::OwnerId, Column::Chain],
        )?;

        let chain: StateChain = Self::deser(state_chain_str)?;
        Ok(StateChainOwner {
            locked_until,
            owner_id,
            chain,
        })
    }

    // Create DB entry for newly generated ID signalling that user has passed some
    // verification. For now use ID as 'password' to interact with state entity
    fn create_user_session(&self, user_id: &Uuid, auth: &String, proof_key: &String) -> Result<()> {
        self.insert(user_id, Table::UserSession)?;
        self.update(
            &user_id,
            Table::UserSession,
            vec![Column::Authentication, Column::ProofKey],
            vec![&auth.clone(), &proof_key.to_owned()],
        )
    }

    // Create new UserSession to allow new owner to generate shared wallet
    fn transfer_init_user_session(
        &self,
        new_user_id: &Uuid,
        state_chain_id: &Uuid,
        finalized_data: TransferFinalizeData,
    ) -> Result<()> {
        self.insert(new_user_id, Table::UserSession)?;
        self.update(
            &new_user_id,
            Table::UserSession,
            vec![
                Column::Authentication,
                Column::ProofKey,
                Column::TxBackup,
                Column::StateChainId,
                Column::S2,
            ],
            vec![
                &String::from("auth"),
                &finalized_data.state_chain_sig.data.to_owned(),
                &Self::ser(finalized_data.new_tx_backup.clone())?,
                &state_chain_id,
                &Self::ser(finalized_data.s2)?,
            ],
        )
    }

    fn update_ecdsa_sign_first(
        &self,
        user_id: Uuid,
        eph_key_gen_first_message_party_two: party_two::EphKeyGenFirstMsg,
        eph_ec_key_pair_party1: party_one::EphEcKeyPair,
    ) -> Result<()> {
        //    user_id,
        //    sign_msg1.eph_key_gen_first_message_party_two,
        //    eph_ec_key_pair_party1
        //) -> Result<()> {

        self.update(
            &user_id,
            Table::Ecdsa,
            vec![Column::EphKeyGenFirstMsg, Column::EphEcKeyPair],
            vec![
                &Self::ser(eph_key_gen_first_message_party_two)?,
                &Self::ser(eph_ec_key_pair_party1)?,
            ],
        )?;

        //}

        Ok(())
    }

    fn get_ecdsa_sign_second_input(&self, user_id: Uuid) -> Result<ECDSASignSecondInput> {
        let (shared_key_str, eph_ec_key_pair_party1_str, eph_key_gen_first_message_party_two_str) =
            self.get_3::<String, String, String>(
                user_id,
                Table::Ecdsa,
                vec![
                    Column::Party1MasterKey,
                    Column::EphEcKeyPair,
                    Column::EphKeyGenFirstMsg,
                ],
            )?;

        let shared_key: MasterKey1 = Self::deser(shared_key_str)?;
        let eph_ec_key_pair_party1: party_one::EphEcKeyPair =
            Self::deser(eph_ec_key_pair_party1_str)?;
        let eph_key_gen_first_message_party_two: party_two::EphKeyGenFirstMsg =
            Self::deser(eph_key_gen_first_message_party_two_str)?;

        // pub struct ECDSASignSecondInput {
        //     pub shared_key: MasterKey1,
        //     pub eph_ec_key_pair_party1: party_one::EphEcKeyPair,
        //     pub eph_key_gen_first_message_party_two: party_two::EphKeyGenFirstMsg,
        // }

        Ok(ECDSASignSecondInput {
            shared_key,
            eph_ec_key_pair_party1,
            eph_key_gen_first_message_party_two,
        })
    }

    fn get_tx_withdraw(&self, user_id: Uuid) -> Result<Transaction> {
        Self::deser(self.get_1(user_id, Table::UserSession, vec![Column::TxWithdraw])?)
    }

    fn update_tx_withdraw(&self, user_id: Uuid, tx: Transaction) -> Result<()> {
        self.update(
            &user_id,
            Table::UserSession,
            vec![Column::TxWithdraw],
            vec![&Self::ser(tx)?],
        )
    }
}<|MERGE_RESOLUTION|>--- conflicted
+++ resolved
@@ -357,11 +357,7 @@
     }
 
     #[allow(dead_code)]
-<<<<<<< HEAD
-    fn reset(&self, smt_db_loc: &String) -> Result<()> {
-=======
     fn reset(&self, smt_db_loc: &String) -> Result<()>{
->>>>>>> 205d6681
         self.reset_dbs(smt_db_loc)
     }
 
@@ -663,9 +659,6 @@
         )
     }
 
-<<<<<<< HEAD
-    fn update_backup_tx(&self, state_chain_id: &Uuid, tx: Transaction) -> Result<()> {
-=======
     fn get_user_backup_tx(&self,user_id: Uuid) -> Result<Transaction> {
         Self::deser(self.get_1(
             user_id,
@@ -675,7 +668,6 @@
     }
 
     fn update_backup_tx(&self,state_chain_id: &Uuid, tx: Transaction) -> Result<()> {
->>>>>>> 205d6681
         self.update(
             &state_chain_id,
             Table::BackupTxs,
@@ -1119,16 +1111,12 @@
         let party_one_private: party_one::Party1Private = Self::deser(party_one_private_str)?;
         let comm_witness: party_one::CommWitness = Self::deser(comm_witness_str)?;
 
-<<<<<<< HEAD
         Ok(ECDSAMasterKeyInput {
             party2_public,
             paillier_key_pair,
             party_one_private,
             comm_witness,
         })
-=======
-        Ok(ECDSAMasterKeyInput{party2_public, paillier_key_pair, party_one_private, comm_witness})
->>>>>>> 205d6681
     }
 
     fn get_ecdsa_witness_keypair(
