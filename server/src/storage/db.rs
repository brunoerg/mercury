--- conflicted
+++ resolved
@@ -381,7 +381,7 @@
                 Err(e) => Err(e),
         }
     }
-      
+
 
     match mc {
         Some(conf) => {
@@ -650,7 +650,7 @@
         }
 
         pub fn commitment_proof() -> Mock {
-            mock("GET", 
+            mock("GET",
                         "/commitment/commitment?commitment=71c7f2f246caf3e4f0b94ea4ad54b6c506687069bf1e17024cd5961b0df78d6d")
                         .with_header("Content-Type", "application/json")
                         .with_body("{\"response\":{
@@ -666,7 +666,7 @@
                     ,\"timestamp\":1593160486862,
                     \"allowance\":{\"cost\":17954530}
                     }")
-                
+
         }
 
     }
@@ -678,61 +678,15 @@
 
     use std::str::FromStr;
     use super::*;
-<<<<<<< HEAD
     use crate::storage::get_test_postgres_connection;
-    // use shared_lib::{state_chain::update_statechain_smt, mainstay::Commitment};
     use super::super::super::server::get_settings_as_map;
     use super::super::super::StateChainEntity;
 
-    pub fn test_sc_entity() -> StateChainEntity {
+    fn test_sc_entity() -> StateChainEntity {
         let mut sc_entity = StateChainEntity::load(get_settings_as_map()).unwrap();
         sc_entity.mainstay_config = mainstay::Config::from_test();
         sc_entity
     }
-
-    // #[test]
-    // #[serial]
-    // fn test_db_commitment_info_update() {
-    //     let mc = mainstay::Config::from_test();
-    //     assert!(mc.is_some(),"To configure mainstay tests set the following environment variables: MERC_MS_TEST_SLOT=<slot> MERC_MS_TEST_TOKEN=<token>");
-    //
-    //     let db_read = get_postgres_read();
-    //     let db_write = get_postgres_write();
-    //
-    //     //root1 has already been attested to mainstay
-    //     let com1 = mainstay::Commitment::from_str(
-    //         "ade8d33571d52014537a76b2c0c0062442b70d73f469094cb45dc69615f5e218",
-    //     )
-    //     .unwrap();
-    //     let root1 = Root::from_hash(&com1.to_hash());
-    //     let root2: Root = Root::from_random();
-    //
-    //     let root1_id = match root_update(&db_read, &db_write, &mc, &root1) {
-    //         Ok(id) => id,
-    //         Err(e) => {
-    //             assert!(false, e.to_string());
-    //             0
-    //         }
-    //     };
-    //     assert!(root_update(&db_read, &db_write, &mc, &root2).is_ok());
-    //
-    //     //Update the local copy of root1
-    //     let root1 = db_root_get(&db_read, &(root1_id as i64)).unwrap().unwrap();
-    //
-    //     assert!(root1.is_confirmed() == false);
-    //     assert!(root2.is_confirmed() == false);
-    //
-    //     // assert that there is a confirmed root
-    //     let res = get_confirmed_root(&db_read, &db_write, &mc);
-    //     println!("res: {:?}", res);
-    //     assert!(get_confirmed_root(&db_read, &db_write, &mc)
-    //         .unwrap()
-    //         .unwrap()
-    //         .is_confirmed());
-    // }
-=======
-    use crate::{routes::util::update_smt_db, storage::get_test_postgres_connection};
-
 
     fn test_url() -> String {
         String::from(&mockito::server_url())
@@ -757,7 +711,7 @@
         let root1 = Root::from_hash(&com1.to_hash());
 
         assert_eq!(root1.hash(), com1.to_hash(), "expected roots to match");
-         
+
         let _m_send = mocks::ms::post_commitment().create();
 
         let _root1_id = match root_update(&db_read, &db_write, &mc, &root1) {
@@ -772,7 +726,7 @@
 
         //Update the local copy of root1
         //let root1 = db_root_get(&db_read, &(root1_id as i64)).unwrap().unwrap();
-    
+
         assert!(root1.is_confirmed() == false);
 
         //Some time later, the root is committed to mainstay
@@ -784,41 +738,26 @@
         assert!(rootc.is_confirmed(), "expected the root to be confirmed");
 
         //let root1 = db_root_get(&db_read, &(root1_id as i64)).unwrap().unwrap();
-    
+
         assert_eq!(rootc.hash(), root1.hash(), "expected equal Root hashes:\n{:?}\n\n{:?}", rootc, root1);
 
         assert!(rootc.is_confirmed(), "expected root to be confirmed");
     }
->>>>>>> c954ee85
 
     #[test]
     #[serial]
     fn test_update_root_smt() {
         let db_read = DatabaseR(get_test_postgres_connection());
         let db_write = DatabaseW(get_test_postgres_connection());
-<<<<<<< HEAD
         let sc_entity = test_sc_entity();
 
-        let (_, new_root) = sc_entity
-            .update_smt_db(
-                &db_read,
-                &db_write,
-                &"1dcaca3b140dfbfe7e6a2d6d7cafea5cdb905178ee5d377804d8337c2c35f62e".to_string(),
-                &"026ff25fd651cd921fc490a6691f0dd1dcbf725510f1fbd80d7bf7abdfef7fea0e".to_string(),
-            )
-            .unwrap();
-=======
-        let mc = Some(mainstay::Config::mock_from_url(&test_url()));
-        
-        let (_, new_root) = update_smt_db(
+        let (_, new_root) = sc_entity.update_smt_db(
             &db_read,
             &db_write,
-            &mc,
             &"1dcaca3b140dfbfe7e6a2d6d7cafea5cdb905178ee5d377804d8337c2c35f62e".to_string(),
             &"026ff25fd651cd921fc490a6691f0dd1dcbf725510f1fbd80d7bf7abdfef7fea0e".to_string(),
         )
         .unwrap();
->>>>>>> c954ee85
 
         let current_root = db_root_get(&db_read, &db_root_get_current_id(&db_read).unwrap())
             .unwrap()
@@ -826,6 +765,6 @@
         assert_eq!(new_root.hash(), current_root.hash());
 
 
-        
+
     }
 }