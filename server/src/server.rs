use super::protocol::*;
use crate::DatabaseR;
use crate::{
    storage::{db_make_tables, db_reset_dbs, get_test_postgres_connection},
    DatabaseW, config::SMT_DB_LOC_TESTING,
};

use crate::config::Config;
use rocket;
use rocket::config::{Config as RocketConfig, Environment, Value};
use rocket::{Request, Rocket};
use shared_lib::mainstay;

use log::LevelFilter;
use log4rs::append::file::FileAppender;
use log4rs::config::{Appender, Config as LogConfig, Root};
use log4rs::encode::pattern::PatternEncoder;
use std::collections::HashMap;

type Result<T> = std::result::Result<T, Box<dyn std::error::Error>>;

pub struct StateChainEntity {
    pub config: Config
}

impl StateChainEntity {
<<<<<<< HEAD
    pub fn load() -> Result<StateChainEntity> {
        // Get config as defaults, Settings.toml and env vars
        let config_rs = Config::load()?;
=======
    pub fn load(settings: HashMap<String, String>) -> Result<StateChainEntity> {
        let fee_address = settings.get("fee_address").unwrap().to_string();
        if let Err(e) = bitcoin::Address::from_str(&fee_address) {
            panic!("Invalid fee address: {}", e)
        };

        let testing_mode = bool::from_str(settings.get("testing_mode").unwrap()).unwrap();

        //mainstay_config is optional
        let mainstay_config = match testing_mode {
            true => None,
            false => match settings.get("mainstay_config") {
                Some(o) => Some(o.parse::<mainstay::Config>().unwrap()),
                None => None,
            },
        };
>>>>>>> ea186475

        Ok(StateChainEntity {
            config: config_rs
        })
    }
}

#[catch(500)]
fn internal_error() -> &'static str {
    "Internal server error"
}

#[catch(400)]
fn bad_request() -> &'static str {
    "Bad request"
}

#[catch(404)]
fn not_found(req: &Request) -> String {
    format!("Unknown route '{}'.", req.uri())
}

<<<<<<< HEAD
/// Start Rocket Server. mainsta_config parameter overrides Settings.toml and env var settings.
pub fn get_server(mainstay_config: Option<mainstay::MainstayConfig>) -> Result<Rocket> {
    let mut sc_entity = StateChainEntity::load()?;
=======
/// Start Rocket Server.
pub fn get_server(mainstay_config: Option<mainstay::Config>) -> Result<Rocket> {
    //Get settings from Setting.toml and env vars
    let settings = get_settings_as_map();

    //Load StateChainEntity struct
    let mut sc_entity = StateChainEntity::load(settings.clone())?;
>>>>>>> ea186475

    //Override the mainstay config if Some (used for testing)
    match mainstay_config {
<<<<<<< HEAD
        Some(c) => sc_entity.config.mainstay = Some(c),
        None => ()
=======
        Some(c) => sc_entity.mainstay_config = Some(c),
        None => (),
>>>>>>> ea186475
    }
    //At this point the mainstay config should be set,
    //either in testing mode or specified in the settings file
    if sc_entity.config.mainstay.is_none() {
        panic!("expected mainstay config");
    }

<<<<<<< HEAD
    set_logging_config(&sc_entity.config.log_file);

    let rocket_config = get_rocket_config(&sc_entity.config);
=======
    // Set Logging to stdout or file
    set_logging_config(settings.get("log_file"));

    // Get Rocket config from Rocket.toml and env vars
    let rocket_config = get_rocket_config(&sc_entity.testing_mode);
>>>>>>> ea186475

    if sc_entity.config.testing_mode {
        // Use test SMT DB
        sc_entity.config.smt_db_loc = SMT_DB_LOC_TESTING.to_string();
        // reset dbs
        let conn = get_test_postgres_connection();
        if let Err(_) = db_reset_dbs(&conn, &sc_entity.config.smt_db_loc) {
            db_make_tables(&conn)?;
        }
    }

    let rock = rocket::custom(rocket_config)
        .register(catchers![internal_error, not_found, bad_request])
        .mount(
            "/",
            routes![
                ping::ping,
                ecdsa::first_message,
                ecdsa::second_message,
                ecdsa::third_message,
                ecdsa::fourth_message,
                ecdsa::sign_first,
                ecdsa::sign_second,
                util::get_statechain,
                util::get_smt_root,
                util::get_confirmed_smt_root,
                util::get_smt_proof,
                util::get_fees,
                util::prepare_sign_tx,
                util::get_transfer_batch_status,
                deposit::deposit_init,
                deposit::deposit_confirm,
                transfer::transfer_sender,
                transfer::transfer_receiver,
                transfer_batch::transfer_batch_init,
                transfer_batch::transfer_reveal_nonce,
                withdraw::withdraw_init,
                withdraw::withdraw_confirm
            ],
        )
        .manage(sc_entity)
        .attach(DatabaseR::fairing()) // read
        .attach(DatabaseW::fairing()); // write
    Ok(rock)
}


fn set_logging_config(log_file: &String) {
    if log_file.len() == 0 {
        let _ = env_logger::try_init();
    } else {
        // Write log to file
        let logfile = FileAppender::builder()
            .encoder(Box::new(PatternEncoder::new("{l} - {m}\n")))
            .build(log_file)
            .unwrap();
        let log_config = LogConfig::builder()
            .appender(Appender::builder().build("logfile", Box::new(logfile)))
            .build(Root::builder().appender("logfile").build(LevelFilter::Info))
            .unwrap();
        let _ = log4rs::init_config(log_config);
    }
}

fn get_rocket_config(config: &Config) -> RocketConfig {
    let mut database_config = HashMap::new();

    // Make postgres URL.
    let mut databases = HashMap::new();
    // write DB
    database_config.insert("url", Value::from(
        get_postgres_url(
            config.storage.db_host_w.clone(),
            config.storage.db_port_w.clone(),
            config.storage.db_user_w.clone(),
            config.storage.db_pass_w.clone(),
            config.storage.db_database_w.clone(),
        )
    ));
    databases.insert("postgres_w", Value::from(database_config));
    
    // read DB
    let mut database_config = HashMap::new();
    database_config.insert("url", Value::from(
        get_postgres_url(
            config.storage.db_host_r.clone(),
            config.storage.db_port_r.clone(),
            config.storage.db_user_r.clone(),
            config.storage.db_pass_r.clone(),
            config.storage.db_database_r.clone(),
        )
    ));
    databases.insert("postgres_r", Value::from(database_config));

    RocketConfig::build(Environment::Staging)
        .extra("databases", databases)
        .finalize()
        .unwrap()
}

/// Get postgres URL from env vars. Suffix can be "TEST", "W", or "R"
pub fn get_postgres_url(host: String, port: String, user: String, pass: String, database: String) -> String {
    format!("postgresql://{}:{}@{}:{}/{}",user, pass, host, port, database)
}<|MERGE_RESOLUTION|>--- conflicted
+++ resolved
@@ -24,28 +24,9 @@
 }
 
 impl StateChainEntity {
-<<<<<<< HEAD
     pub fn load() -> Result<StateChainEntity> {
         // Get config as defaults, Settings.toml and env vars
         let config_rs = Config::load()?;
-=======
-    pub fn load(settings: HashMap<String, String>) -> Result<StateChainEntity> {
-        let fee_address = settings.get("fee_address").unwrap().to_string();
-        if let Err(e) = bitcoin::Address::from_str(&fee_address) {
-            panic!("Invalid fee address: {}", e)
-        };
-
-        let testing_mode = bool::from_str(settings.get("testing_mode").unwrap()).unwrap();
-
-        //mainstay_config is optional
-        let mainstay_config = match testing_mode {
-            true => None,
-            false => match settings.get("mainstay_config") {
-                Some(o) => Some(o.parse::<mainstay::Config>().unwrap()),
-                None => None,
-            },
-        };
->>>>>>> ea186475
 
         Ok(StateChainEntity {
             config: config_rs
@@ -68,29 +49,14 @@
     format!("Unknown route '{}'.", req.uri())
 }
 
-<<<<<<< HEAD
 /// Start Rocket Server. mainsta_config parameter overrides Settings.toml and env var settings.
 pub fn get_server(mainstay_config: Option<mainstay::MainstayConfig>) -> Result<Rocket> {
     let mut sc_entity = StateChainEntity::load()?;
-=======
-/// Start Rocket Server.
-pub fn get_server(mainstay_config: Option<mainstay::Config>) -> Result<Rocket> {
-    //Get settings from Setting.toml and env vars
-    let settings = get_settings_as_map();
-
-    //Load StateChainEntity struct
-    let mut sc_entity = StateChainEntity::load(settings.clone())?;
->>>>>>> ea186475
 
     //Override the mainstay config if Some (used for testing)
     match mainstay_config {
-<<<<<<< HEAD
         Some(c) => sc_entity.config.mainstay = Some(c),
         None => ()
-=======
-        Some(c) => sc_entity.mainstay_config = Some(c),
-        None => (),
->>>>>>> ea186475
     }
     //At this point the mainstay config should be set,
     //either in testing mode or specified in the settings file
@@ -98,17 +64,9 @@
         panic!("expected mainstay config");
     }
 
-<<<<<<< HEAD
     set_logging_config(&sc_entity.config.log_file);
 
     let rocket_config = get_rocket_config(&sc_entity.config);
-=======
-    // Set Logging to stdout or file
-    set_logging_config(settings.get("log_file"));
-
-    // Get Rocket config from Rocket.toml and env vars
-    let rocket_config = get_rocket_config(&sc_entity.testing_mode);
->>>>>>> ea186475
 
     if sc_entity.config.testing_mode {
         // Use test SMT DB
@@ -189,7 +147,7 @@
         )
     ));
     databases.insert("postgres_w", Value::from(database_config));
-    
+
     // read DB
     let mut database_config = HashMap::new();
     database_config.insert("url", Value::from(
