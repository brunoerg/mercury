use super::routes::*;
use super::storage::db;
use super::{Config, AuthConfig, DataBase};

use config;
use rocket;
use rocket::{Request, Rocket};
use rocksdb;
use shared_lib::mainstay;

use log::LevelFilter;
use log4rs::append::file::FileAppender;
use log4rs::encode::pattern::PatternEncoder;
use log4rs::config::{Appender, Config as LogConfig, Root};

use std::{collections::HashMap, str::FromStr};

type Result<T> = std::result::Result<T, Box<dyn std::error::Error>>;

impl Config {
    pub fn load(settings: HashMap<String, String>) -> Result<Config> {
        let db = get_db(settings.clone())?;
        let fee_address = settings.get("fee_address").unwrap().to_string();
        if let Err(e) = bitcoin::Address::from_str(&fee_address) {
            panic!("Invalid fee address: {}",e)
        };

        let testing_mode=bool::from_str(settings.get("testing_mode").unwrap()).unwrap();

        //mainstay_config is optional
        let mainstay_config = match testing_mode {
            true => mainstay::Config::from_test(),
            false => {
                match settings.get("mainstay_config"){
                    Some(o) => {
                        Some(o.parse::<mainstay::Config>().unwrap())
                    },
                    None => None
                }
            }
        };
        
        if mainstay_config.is_none()  {
            panic!("expected mainstay config");
        }
        
        Ok(
            Config {
                db,
                electrum_server: settings.get("electrum_server").unwrap().to_string(),
                network: settings.get("network").unwrap().to_string(),
                testing_mode,
                fee_address,
                fee_deposit: settings.get("fee_deposit").unwrap().parse::<u64>().unwrap(),
                fee_withdraw: settings.get("fee_withdraw").unwrap().parse::<u64>().unwrap(),
                block_time: settings.get("block_time").unwrap().parse::<u64>().unwrap(),
                batch_lifetime: settings.get("batch_lifetime").unwrap().parse::<u64>().unwrap(),
                punishment_duration: settings.get("punishment_duration").unwrap().parse::<u64>().unwrap(),
                mainstay_config
            }
        )
    }
}

impl AuthConfig {
    pub fn load(settings: HashMap<String, String>) -> AuthConfig {
        AuthConfig {
            issuer: settings.get("issuer").unwrap_or(&"".to_string()).to_owned(),
            audience: settings.get("audience")
                .unwrap_or(&"".to_string()).to_owned(),
            region: settings.get("region")
                .unwrap_or(&"".to_string()).to_owned(),
            pool_id: settings.get("pool_id")
                .unwrap_or(&"".to_string()).to_owned(),
        }
    }
}

#[catch(500)]
fn internal_error() -> &'static str {
    "Internal server error"
}

#[catch(400)]
fn bad_request() -> &'static str {
    "Bad request"
}

#[catch(404)]
fn not_found(req: &Request) -> String {
    format!("Unknown route '{}'.", req.uri())
}

pub fn get_server() -> Result<Rocket> {
    let settings = get_settings_as_map();

    let config = Config::load(settings.clone())?;
    let auth_config = AuthConfig::load(settings.clone());

    set_logging_config(settings.get("log_file"));

    let rock = rocket::ignite()
        .register(catchers![internal_error, not_found, bad_request])
        .mount(
            "/",
            routes![
                ping::ping,
                ecdsa::first_message,
                ecdsa::second_message,
                ecdsa::third_message,
                ecdsa::fourth_message,
                ecdsa::sign_first,
                ecdsa::sign_second,
                util::get_statechain,
                util::get_smt_root,
                util::get_confirmed_smt_root,
                util::get_smt_proof,
                util::get_state_entity_fees,
                util::prepare_sign_tx,
                util::get_transfer_batch_status,
                deposit::deposit_init,
                deposit::deposit_confirm,
                transfer::transfer_sender,
                transfer::transfer_receiver,
                transfer::transfer_batch_init,
                transfer::transfer_reveal_nonce,
                withdraw::withdraw_init,
                withdraw::withdraw_confirm
            ],
        )
        .manage(config)
<<<<<<< HEAD
        .manage(auth_config)
        .attach(DataBase::fairing())
=======
        .manage(auth_config);
    Ok(rock)
>>>>>>> 2b3f007a
}

fn get_settings_as_map() -> HashMap<String, String> {
    let config_file = include_str!("../Settings.toml");
    let mut settings = config::Config::default();
    settings
        .merge(config::File::from_str(
            config_file,
            config::FileFormat::Toml,
        ))
        .unwrap()
        .merge(config::Environment::new())
        .unwrap();

    settings.try_into::<HashMap<String, String>>().unwrap()
}

fn get_db(_settings: HashMap<String, String>) -> Result<rocksdb::DB> {
    // let env = settings
    //     .get("env")
    //     .unwrap_or(&"dev".to_string())
    //     .to_string();

    Ok(rocksdb::DB::open_default(db::DB_LOC)?)
}

fn set_logging_config(log_file: Option<&String>) {
    if log_file.is_none() {
        let _ = env_logger::try_init();
    } else {
        // Write log to file
        let logfile = FileAppender::builder()
            .encoder(Box::new(PatternEncoder::new("{l} - {m}\n")))
            .build(log_file.unwrap()).unwrap();
        let log_config = LogConfig::builder()
            .appender(Appender::builder().build("logfile", Box::new(logfile)))
            .build(Root::builder()
                       .appender("logfile")
                       .build(LevelFilter::Info)).unwrap();

        let _ = log4rs::init_config(log_config);
    }
}<|MERGE_RESOLUTION|>--- conflicted
+++ resolved
@@ -1,6 +1,6 @@
 use super::routes::*;
 use super::storage::db;
-use super::{Config, AuthConfig, DataBase};
+use super::{Config, AuthConfig};
 
 use config;
 use rocket;
@@ -14,6 +14,7 @@
 use log4rs::config::{Appender, Config as LogConfig, Root};
 
 use std::{collections::HashMap, str::FromStr};
+use crate::DataBase;
 
 type Result<T> = std::result::Result<T, Box<dyn std::error::Error>>;
 
@@ -39,11 +40,11 @@
                 }
             }
         };
-        
+
         if mainstay_config.is_none()  {
             panic!("expected mainstay config");
         }
-        
+
         Ok(
             Config {
                 db,
@@ -129,13 +130,10 @@
             ],
         )
         .manage(config)
-<<<<<<< HEAD
         .manage(auth_config)
-        .attach(DataBase::fairing())
-=======
-        .manage(auth_config);
+        .attach(DataBase::fairing());
+
     Ok(rock)
->>>>>>> 2b3f007a
 }
 
 fn get_settings_as_map() -> HashMap<String, String> {
