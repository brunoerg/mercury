--- conflicted
+++ resolved
@@ -36,11 +36,8 @@
     SMTError(String),
     /// Swap error
     SwapError(String),
-<<<<<<< HEAD
-=======
     /// Try again error
     TryAgain(String),
->>>>>>> 12ab1a90
 }
 
 impl From<String> for SEError {
