//! StateEntity Withdraw
//!
//! StateEntity Withdraw protocol trait and implementation for StateChainEntity.

pub use super::super::Result;
extern crate shared_lib;
use shared_lib::{state_chain::*, structs::*};

use rocket::State;
use rocket_contrib::json::Json;

use crate::error::SEError;
use crate::Database;
use crate::{server::StateChainEntity, storage::Storage};
use cfg_if::cfg_if;

cfg_if! {
<<<<<<< HEAD
    if #[cfg(any(test,feature="mockdb"))]{
        use MockDatabase as DB;
=======
    if #[cfg(test)]{
        use crate::MockDatabase;
>>>>>>> 9806c79c
        type SCE = StateChainEntity::<MockDatabase>;
    } else {
        use crate::PGDatabase;
        type SCE = StateChainEntity::<PGDatabase>;
    }
}

/// StateChain Withdraw protocol trait
pub trait Withdraw {
    /// User request withdraw:
    ///     - Check StateChainSig validity
    ///     - Mark user as authorised to withdraw
    fn withdraw_init(
        &self,
        withdraw_msg1: WithdrawMsg1,
    ) -> Result<()>;

    /// Finish withdrawal:
    ///     - Ensure withdraw tx has been signed
    ///     - Update UserSession, StateChain and Sparse merkle tree
    ///     - Return withdraw tx signature
    fn withdraw_confirm(
        &self,
        withdraw_msg2: WithdrawMsg2,
    ) -> Result<Vec<Vec<u8>>>;
}

impl Withdraw for SCE {
    fn withdraw_init(
        &self,
        withdraw_msg1: WithdrawMsg1,
    ) -> Result<()> {
        let user_id = withdraw_msg1.shared_key_id;
        self.check_user_auth(&user_id)?;

        info!("WITHDRAW: Init. Shared Key ID: {}", user_id);

        let state_chain_id = self.database.get_statechain_id(user_id)?;

        // Get statechain
        let sco = self.database.get_statechain_owner(state_chain_id)?;


        // Check if locked
        is_locked(sco.locked_until)?;
        // check if owned by caller
        if sco.owner_id != user_id {
            return Err(SEError::Generic(format!(
                "State Chain not owned by User ID: {}.",
                state_chain_id
            )));
        }

        // Verify new StateChainSig
        let prev_proof_key = sco.chain.get_tip()?.data;
        withdraw_msg1.state_chain_sig.verify(&prev_proof_key)?;

        // Mark UserSession as authorised for withdrawal

        self.database.update_withdraw_sc_sig(&user_id, withdraw_msg1.state_chain_sig)?;

        info!(
            "WITHDRAW: Authorised. Shared Key ID: {}. State Chain: {}",
            user_id, state_chain_id
        );

        Ok(())
    }

    fn withdraw_confirm(
        &self,
        withdraw_msg2: WithdrawMsg2,
    ) -> Result<Vec<Vec<u8>>> {
        let user_id = withdraw_msg2.shared_key_id;
        info!("WITHDRAW: Confirm. Shared Key ID: {}", user_id.to_string());

        // Get UserSession data - Checking that withdraw tx and statechain signature exists
        let wcd = self.database.get_withdraw_confirm_data(user_id)?;

        // Get statechain and update with final StateChainSig
        let mut state_chain: StateChain = self.database.get_statechain(wcd.state_chain_id)?;

        state_chain.add(wcd.withdraw_sc_sig.to_owned())?;

        self.database.update_statechain_amount(&wcd.state_chain_id, state_chain, 0)?;



        // Remove state_chain_id from user session to signal end of session
        self.database.remove_statechain_id(&user_id)?;

        // Update sparse merkle tree
        let (new_root, prev_root) = self.update_smt(
            &wcd.tx_withdraw
                .input
                .get(0)
                .unwrap()
                .previous_output
                .txid
                .to_string(),
            &withdraw_msg2.address,
        )?;

        info!(
            "WITHDRAW: Address included in sparse merkle tree. State Chain ID: {}",
            wcd.state_chain_id
        );
        debug!(
            "WITHDRAW: State Chain ID: {}. New root: {:?}. Previous root: {:?}.",
            wcd.state_chain_id, &new_root, &prev_root
        );

        info!(
            "WITHDRAW: Complete. Shared Key ID: {}. State Chain: {}",
            user_id.to_string(),
            wcd.state_chain_id
        );

        Ok(wcd.tx_withdraw.input[0].clone().witness)
    }
}

#[post("/withdraw/init", format = "json", data = "<withdraw_msg1>")]
pub fn withdraw_init(
    sc_entity: State<SCE>,
    withdraw_msg1: Json<WithdrawMsg1>,
) -> Result<Json<()>> {
    match sc_entity.withdraw_init(withdraw_msg1.into_inner()) {
        Ok(res) => return Ok(Json(res)),
        Err(e) => return Err(e),
    }
}

#[post("/withdraw/confirm", format = "json", data = "<withdraw_msg2>")]
pub fn withdraw_confirm(
    sc_entity: State<SCE>,
    withdraw_msg2: Json<WithdrawMsg2>,
) -> Result<Json<Vec<Vec<u8>>>> {
    match sc_entity.withdraw_confirm(withdraw_msg2.into_inner()) {
        Ok(res) => return Ok(Json(res)),
        Err(e) => return Err(e),
    }
}<|MERGE_RESOLUTION|>--- conflicted
+++ resolved
@@ -15,13 +15,8 @@
 use cfg_if::cfg_if;
 
 cfg_if! {
-<<<<<<< HEAD
     if #[cfg(any(test,feature="mockdb"))]{
-        use MockDatabase as DB;
-=======
-    if #[cfg(test)]{
         use crate::MockDatabase;
->>>>>>> 9806c79c
         type SCE = StateChainEntity::<MockDatabase>;
     } else {
         use crate::PGDatabase;
