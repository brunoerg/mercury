--- conflicted
+++ resolved
@@ -55,12 +55,10 @@
     pub fee_deposit: u64, // satoshis
     pub fee_withdraw: u64, // satoshis
     pub block_time: u64,
-<<<<<<< HEAD
+    pub batch_lifetime: u64,
+    pub punishment_duration: u64,
     pub mainstay_config: Option<mainstay::Config>
-=======
-    pub batch_lifetime: u64,
-    pub punishment_duration: u64
->>>>>>> 3152a6d8
+    
 }
 
 #[derive(Deserialize)]
