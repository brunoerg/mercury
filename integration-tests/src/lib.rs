--- conflicted
+++ resolved
@@ -83,11 +83,7 @@
     // Rocket server is blocking, so we spawn a new thread.
     thread::spawn(move || {
         tx.send({
-<<<<<<< HEAD
-            match server::get_server() {
-=======
-            match server::get_server(true, mainstay_config) {
->>>>>>> c954ee85
+            match server::get_server(mainstay_config) {
                 Ok(s) => {
                     let try_launch = s.launch();
                     let _ = try_launch.kind(); // LaunchError needs to be accessed here for this to work. Be carfeul modifying this code.
