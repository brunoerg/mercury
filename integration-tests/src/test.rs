--- conflicted
+++ resolved
@@ -37,9 +37,6 @@
         let client_shim = ClientShim::new("http://localhost:8000".to_string(), None);
         let secret_key: FE = ECScalar::new_random();
         let invalid_key = Uuid::new_v4();
-<<<<<<< HEAD
-        let err = ecdsa::get_master_key(&invalid_key, &client_shim, &secret_key, &1000, false);
-=======
         let err = ecdsa::get_master_key(
             &invalid_key,
             &client_shim,
@@ -47,7 +44,6 @@
             &1000,
             Protocol::Deposit,
         );
->>>>>>> 6b663302
         assert!(err.is_err());
     }
 
